// sqlite_back.cc
#include "sqlite_back.h"

#include <iomanip>
#include <sstream>

#include <boost/lexical_cast.hpp>
#include <boost/uuid/uuid_io.hpp>
#include <boost/algorithm/string.hpp>

#include "blob.h"
#include "error.h"
#include "datum.h"
#include "logger.h"

namespace cyclus {

std::vector<std::string> split(const std::string& s, char delim) {
  std::vector<std::string> elems;
  std::stringstream ss(s);
  std::string item;
  while (std::getline(ss, item, delim)) {
    elems.push_back(item);
  }
  return elems;
}

SqliteBack::~SqliteBack() {
  try {
    Flush();
    db_.close();
  } catch (Error err) {
    CLOG(LEV_ERROR) << "Error in SqliteBack destructor: " << err.what();
  }
}

SqliteBack::SqliteBack(std::string path) : db_(path) {
  path_ = path;
  db_.open();

  // cache pre-existing table names
  std::string cmd = "SELECT name FROM sqlite_master WHERE type='table';";
  std::vector<StrList> rows = db_.Query(cmd);
  for (int i = 0; i < rows.size(); ++i) {
    tbl_names_.insert(rows.at(i).at(0));
  }

  if (tbl_names_.count("FieldTypes") == 0) {
    cmd = "CREATE TABLE IF NOT EXISTS FieldTypes";
    cmd += "(TableName TEXT,Field TEXT,Type TEXT);";
    db_.Execute(cmd);
  }
}

void SqliteBack::Notify(DatumList data) {
  db_.Execute("BEGIN TRANSACTION;");
  for (DatumList::iterator it = data.begin(); it != data.end(); ++it) {
    std::string tbl = (*it)->title();
    if (tbl_names_.count(tbl) == 0) {
      CreateTable(*it);
    }
    if (stmts_.count(tbl) == 0) {
      BuildStmt(*it);
    }
    WriteDatum(*it);
  }
  db_.Execute("END TRANSACTION;");
  Flush();
}

QueryResult SqliteBack::Query(std::string table, std::vector<Cond>* conds) {
  QueryResult q = GetTableInfo(table);

  std::stringstream sql;
  sql << "SELECT * FROM " << table;
  if (conds != NULL) {
    sql << " WHERE ";
    for (int i = 0; i < conds->size(); ++i) {
      if (i > 0) {
        sql << " AND ";
      }
      Cond c = (*conds)[i];
      sql << c.field << " " << c.op << " ?";
    }
  }
  sql << ";";

  SqlStatement::Ptr stmt = db_.Prepare(sql.str());

  if (conds != NULL) {
    for (int i = 0; i < conds->size(); ++i) {
      boost::spirit::hold_any v = (*conds)[i].val;
      Bind(v, stmt, i+1);
    }
  }

  std::vector<StrList> rows = stmt->Query();
  for (int i = 0; i < rows.size(); ++i) {
    QueryRow r;
    for (int j = 0; j < q.fields.size(); ++j) {
      r.push_back(StringAsVal(rows[i][j], q.types[j]));
    }
    q.rows.push_back(r);
  }
  return q;
}

QueryResult SqliteBack::GetTableInfo(std::string table) {
  std::string sql = "SELECT Field,Type FROM FieldTypes WHERE TableName = '" +
                    table + "';";
  std::vector<StrList> rows = db_.Query(sql);
  if (rows.size() == 0) {
    throw ValueError("Invalid table name " + table);
  }

  QueryResult info;
<<<<<<< HEAD
  for (int i = 0; i < fields.size(); ++i) {
    std::string field = fields[i];
    boost::algorithm::trim(field);
    size_t pos = field.rfind(" ") + 1;
    std::string type = field.substr(pos);
    pos = field.find(" ");
    std::string name = field.substr(0, pos);
    if (type != "INTEGER" &&
        type != "REAL" &&
        type != "BLOB" &&
        type != "TEXT") {
      throw IOError("Unsupported type " + type + \
                    " for querying in SQLite for field " + name);
    }
    info.types.push_back(type);
    info.fields.push_back(name);
=======
  for (int i = 0; i < rows.size(); ++i) {
    info.fields.push_back(rows[i][0]);
    info.types.push_back(rows[i][1]);
>>>>>>> 40f2e4d4
  }
  return info;
}

std::string SqliteBack::Name() {
  return path_;
}

void SqliteBack::BuildStmt(Datum* d) {
  std::string name = d->title();
  Datum::Vals vals = d->vals();

  std::string insert = "INSERT INTO " + name + " VALUES (?";
  field_order_[name][vals[0].first] = 1;
  for (int i = 1; i < vals.size(); ++i) {
    field_order_[name][vals[i].first] = i + 1;
    insert += ", ?";
  }
  insert += ");";

  stmts_[name] = db_.Prepare(insert);
}

void SqliteBack::CreateTable(Datum* d) {
  std::string name = d->title();
  tbl_names_.insert(name);

  Datum::Vals vals = d->vals();
  Datum::Vals::iterator it = vals.begin();

  std::string types = "INSERT INTO FieldTypes VALUES ('" + name + "','"
                      + it->first + "','" + Type(it->second) + "');";
  db_.Execute(types);

  std::string cmd = "CREATE TABLE " + name + " (";
  cmd += std::string(it->first) + " " + SqlType(it->second);
  ++it;

  while (it != vals.end()) {
    cmd += ", " + std::string(it->first) + " " + SqlType(it->second);
    types = "INSERT INTO FieldTypes VALUES ('" + name + "','"
            + it->first + "','" + Type(it->second) + "');";
    db_.Execute(types);
    ++it;
  }

  cmd += ");";
  db_.Execute(cmd);
}

std::string SqliteBack::SqlType(boost::spirit::hold_any v) {
  if (v.type() == typeid(int)) {
    return "INTEGER";
  } else if (v.type() == typeid(float) || v.type() == typeid(double)) {
    return "REAL";
  } else if (v.type() == typeid(Blob)) {
    return "BLOB";
  } else if (v.type() == typeid(boost::uuids::uuid)) {
    return "BLOB";
  }
  return "TEXT";
}

std::string SqliteBack::Type(boost::spirit::hold_any v) {
  if (v.type() == typeid(int)) {
    return "int";
  } else if (v.type() == typeid(double)) {
    return "double";
  } else if (v.type() == typeid(float)) {
    return "float";
  } else if (v.type() == typeid(Blob)) {
    return "blob";
  } else if (v.type() == typeid(boost::uuids::uuid)) {
    return "uuid";
  } else if (v.type() == typeid(std::string)) {
    return "std::string";
  }
  return std::string("UNKNOWN_") + v.type().name();
}

void SqliteBack::Bind(boost::spirit::hold_any v, SqlStatement::Ptr stmt,
                      int index) {
  if (v.type() == typeid(int)) {
    stmt->BindInt(index, v.cast<int>());
  } else if (v.type() == typeid(double)) {
    stmt->BindDouble(index, v.cast<double>());
  } else if (v.type() == typeid(std::string)) {
    stmt->BindText(index, v.cast<std::string>().c_str());
  } else if (v.type() == typeid(boost::uuids::uuid)) {
    boost::uuids::uuid ui = v.cast<boost::uuids::uuid>();
    stmt->BindBlob(index, ui.data, 16);
  } else if (v.type() == typeid(float)) {
    stmt->BindDouble(index, v.cast<float>());
  } else if (v.type() == typeid(Blob)) {
    std::string s = v.cast<Blob>().str();
    stmt->BindBlob(index, s.c_str(), s.size());
  }
}

void SqliteBack::WriteDatum(Datum* d) {
  Datum::Vals vals = d->vals();
  SqlStatement::Ptr stmt = stmts_[d->title()];
  std::map<const char*, int> index = field_order_[d->title()];

  for (int i = 0; i < vals.size(); ++i) {
    boost::spirit::hold_any v = vals[i].second;
    Bind(v, stmt, index[vals[i].first]);
  }

  stmt->Exec();
}

boost::spirit::hold_any SqliteBack::StringAsVal(std::string s,
                                                std::string type) {
  boost::spirit::hold_any v;
  if (type == "int") {
    v = atoi(s.c_str());
  } else if (type == "double") {
    v = atof(s.c_str());
  } else if (type == "float") {
    v = (float)atof(s.c_str());
  } else if (type == "std::string") {
    v = s;
  } else if (type == "blob") {
    v = Blob(s);
  } else if (type == "uuid") {
    boost::uuids::uuid u;
    memcpy(&u, s.c_str(), 16);
    v = u;
  } else {
    CLOG(LEV_ERROR) << "attempted to retrieve unsupported type from backend "
                    << Name();
  }
  return v;
}

void SqliteBack::Flush() { }

} // namespace cyclus<|MERGE_RESOLUTION|>--- conflicted
+++ resolved
@@ -114,28 +114,9 @@
   }
 
   QueryResult info;
-<<<<<<< HEAD
-  for (int i = 0; i < fields.size(); ++i) {
-    std::string field = fields[i];
-    boost::algorithm::trim(field);
-    size_t pos = field.rfind(" ") + 1;
-    std::string type = field.substr(pos);
-    pos = field.find(" ");
-    std::string name = field.substr(0, pos);
-    if (type != "INTEGER" &&
-        type != "REAL" &&
-        type != "BLOB" &&
-        type != "TEXT") {
-      throw IOError("Unsupported type " + type + \
-                    " for querying in SQLite for field " + name);
-    }
-    info.types.push_back(type);
-    info.fields.push_back(name);
-=======
   for (int i = 0; i < rows.size(); ++i) {
     info.fields.push_back(rows[i][0]);
     info.types.push_back(rows[i][1]);
->>>>>>> 40f2e4d4
   }
   return info;
 }
