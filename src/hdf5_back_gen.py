#!/usr/bin/env python
"""This module generates HDF5 backend code found in src/hdf5_back.cc"""
import os
import json
from ast import literal_eval
from pprint import pformat

is_primitive = lambda t: isinstance(t.canon, str)

class Node(object):
    fields = ()
    
    def __init__(self, **kwargs):
        seen = set()
        for field, value in kwargs.items():
            if field not in self.fields:
                raise RuntimeError
            setattr(self, field, value)
            seen.add(field)
        for field in self.fields:
            if field not in seen:
                setattr(self, field, None)           
    
    def __str__(self):
        return PrettyFormatter(self).visit()

class Block(Node):
    fields = ("nodes",)

class Var(Node):
    fields = ("name",)
    
class Type(Node):
    fields = ("cpp", "db", "canon")

class Decl(Node):
    fields = ("type", "name")
    
class Expr(Node):
    fields = ("value",)

class ExprStmt(Node):
    fields = ("child",)

class Assign(Node):
    fields = ("target", "value")

class DeclAssign(Node):
    fields = ("type", "target", "value")

class Case(Node):
    fields = ("cond", "body")
    
class If(Node):
    fields = ("cond", "body", "elifs", "el")

#how to allow ';' as decl    
class For(Node):
    fields = ("adecl", "cond", "incr", "body")
    
class BinOp(Node):
    fields = ("x", "op", "y")

class LeftUnaryOp(Node):
    fields = ("op", "name")

class RightUnaryOp(Node):
    fields = ("name", "op")

class FuncCall(Node):
    #targs means template args
    fields = ("name", "args", "targs") 
    
class Raw(Node):
    #for cheating and literals
    fields = ("code",)
    
class Nothing(Node):
    #for "nothing"
    fields = ()

_lowername = lambda cls: cls.__name__.lower()

class Visitor(object):
    """Super-class for all classes that should walk over a tree of nodes.
    This implements the visit() method.
    """

    def __init__(self, tree=None):
        self.tree = tree

    def visit(self, node=None):
        """Walks over a node.  If no node is provided, the tree is used."""
        if node is None:
            node = self.tree
        if node is None:
            raise RuntimeError('no node or tree given!')
        for clsname in map(_lowername, type.mro(node.__class__)):
            meth = getattr(self, 'visit_' + clsname, None)
            if callable(meth):
                rtn = meth(node)
                break
        else:
            msg = 'could not find valid visitor method for {0} on {1}'
            nodename = node.__class__.__name__ 
            selfname = self.__class__.__name__
            msg = msg.format(nodename, selfname)
            try:
                msg += "\n"
                msg += str(node)
            except Exception:
                pass    
            raise AttributeError(msg)
        return rtn

class PrettyFormatter(Visitor):
    """Formats a tree of nodes into a pretty string"""

    def __init__(self, tree=None, indent=' '):
        super().__init__(tree=tree)
        self.level = 0
        self.indent = indent

    def visit_node(self, node):
        s = node.__class__.__name__ + '('
        if len(node.fields) == 0:
            return s + ')'
        s += '\n'
        self.level += 1
        t = []
        for field in node.fields:
            a = getattr(node, field)
            t.append(self.visit(a) if isinstance(a, Node) else pformat(a))
        t = ['{0}={1}'.format(n, x) for n, x in zip(node.fields, t)]
        s += textwrap.indent(',\n'.join(t), self.indent)
        self.level -= 1
        s += '\n)'
        return s

class CppGen(Visitor):
    def __init__(self, tree=None, indent='  '):
        super().__init__(tree=tree)
        self.level = 0
        self.indent = indent
        
    def visit_var(self, node):
        return node.name
    
    def visit_type(self, node):
        return node.cpp
        
    def visit_decl(self, node):
        s = self.visit(node.type)
        s += " "
        s += self.visit(node.name)
        s += ";"
        return s
    
    def visit_exprstmt(self, node):
        s = self.visit(node.child)
        s += ";\n"
        return s
    
    def visit_assign(self, node):
        s = self.visit(node.target)
        s += " = "
        s += self.visit(node.value)
        s += ";"
        return s
    
    def visit_declassign(self, node):
        s = self.visit(node.type)
        s += " "
        s += self.visit(node.target)
        s += "="
        s += self.visit(node.value)
        s += ";"
        return s
    
    def visit_binop(self, node):
        s = self.visit(node.x)
        #s += " "
        s += node.op
        #s += " "
        s += self.visit(node.y)
        return s
        
    def visit_leftunaryop(self, node):
        s = node.op
        s += self.visit(node.name)
        return s
        
    def visit_rightunaryop(self, node):
        s = self.visit(node.name)
        s += node.op
        return s
        
    def visit_raw(self, node):
        s = node.code
        return s
    
    def visit_case(self, node):
        s = "case "
        s += self.visit(node.cond)
        s += ": {\n"
        for n in node.body:
            s += textwrap.indent(self.visit(n), self.indent)
        s += "}\n"
        return s
        
    def visit_if(self, node):
        s = "if("
        s += self.visit(node.cond)
        s += "){\n"
        for n in node.body:
            s += textwrap.indent(self.visit(n), self.indent)
        s += "\n}"
        #check if elifs is an empty list
        if node.elifs:
            for cond, body in node.elifs:
                s += "else if("
                s += self.visit(cond)
                s += "){\n"
                for n in body:
                    b = ""
                    b += self.visit(n)
                    s += textwrap.indent(b, self.indent)
                s += "\n}"  
        #check if else attribute exists
        if node.el is not None:
            s += "else{\n"
            s += textwrap.indent(self.visit(node.el), self.indent)
            s += "\n}"
        return s
        
    def visit_for(self, node):
        s = "for("
        if node.adecl is not None:
            s += self.visit(node.adecl)
        else:
            s += ";" 
        s += self.visit(node.cond)
        s += ";"
        s += self.visit(node.incr)
        s += "){\n"
        for n in node.body:
            s += textwrap.indent(self.visit(n), self.indent)
        s += "\n}"
        return s
        
    def visit_funccall(self, node):
        s = self.visit(node.name)
        if node.targs is not None:
            s += "<"
            for i in range(0, len(node.targs)):
                #print(node.targs[i])
                #print(self.visit(node.targs[i]))
                s += self.visit(node.targs[i])
                if i < (len(node.targs)-1):
                    s += ","
            s += ">"
        s += "("
        for i in range(0, len(node.args)):
            s += self.visit(node.args[i])
            if i < (len(node.args)-1):
                s += ","
        s += ")"
        return s
    
    def visit_nothing(self, node):
        return ""
        
    def visit_block(self, node):
        for n in node.nodes:
            if n !isinstance(list)

def resolve_unicode(item):	   
    #Python3, if we can handle it, don't bother.    
    if isinstance(item, str):
        return item        
    #We must check every element in tuples and lists.    
    elif isinstance(item, tuple):
        return tuple([resolve_unicode(i) for i in item])
    elif isinstance(item, list):
        return [resolve_unicode(i) for i in item]
    #Not a string, either unicode (Python2.7) or an int.    
    else: 
        try:
            return item.encode('utf-8')
        except Exception:
            pass
        return item

with open(os.path.join(os.path.dirname(__file__), '..', 'share', 'dbtypes.json')) as f:
    RAW_TABLE = resolve_unicode(json.load(f))

VERSION = ""
TABLE_START = 0
TABLE_END = 0
for row in range(len(RAW_TABLE)):
    current = tuple(RAW_TABLE[row])
    if current[4] == "HDF5":
        if current[5] > VERSION:
            VERSION = current[5]
            TABLE_START = row
        if current[5] == VERSION:
            TABLE_END = row    

TYPES_TABLE = list(tuple(row) for row in RAW_TABLE[TABLE_START:TABLE_END+1])

CANON_TO_NODE = {}
CANON_SET = set()
DB_TO_CPP = {}
CANON_TO_DB = {}
INDENT = '    '

def convert_canonical(raw_list):
    if isinstance(raw_list, str):
        return raw_list
    return tuple(convert_canonical(x) for x in raw_list)

<<<<<<< HEAD
for row in V3_TABLE:
    if row[6] == 1 and row[4] == "HDF5":
        db = row[1]
        cpp = row[2]
        canon = convert_canonical(row[7])
        CANON_SET.add(canon)
        DB_TO_CPP[db] = cpp
        CANON_TO_DB[canon] = db
        CANON_TO_NODE[canon] = Type(cpp=cpp, db=db, canon=canon)
        
=======
for row in TYPES_TABLE:
    if row[6] == 1 and row[4] == "HDF5" and row[5] == VERSION:        
        CANON_SET.add(convert_canonical(row[7]))
        DB_TO_CPP[row[1]] = row[2]
        CANON_TO_DB[convert_canonical(row[7])] = row[1]
>>>>>>> cd572972

def list_dependencies(canon):
    """A list of a type's dependencies, in canonical form.
    
    Parameters
    ----------
    canon : tuple, str
        The canonical form of the type, after conversion from list
    
    Returns
    -------
    list
        List of all dependencies, with original type as element 0.   
    
    Examples
    --------
    >>> list_dep("('PAIR', 'INT', 'VL_STRING')")
    [('PAIR', 'INT', 'VL_STRING'), 'INT', 'VL_STRING']
    """
    if isinstance(canon, str):
        return canon
    
    dependency_list = [u for u in canon[1:]]
    return [canon] + dependency_list 

class TypeStr(object):
    """Represents a archetype data type.
    
    Parameters
    ----------
    canon : str
        Canonical representation of the data type
    
    Attributes
    ----------
    canon : str
        Canonical representation of the data type
    db : str
        Dbtype of the data type
    cpp : str
        C++ representation of the data type
    sub : list
        List of dependencies as TypeStr objects (including self as element 0)
    """
    def __init__(self, canon):
        self.canon = canon
        self.db = CANON_TO_DB[canon]
        self.cpp = DB_TO_CPP[self.db]
        if isinstance(canon, str):
            self.sub = [self]
        else:
            self.sub = [self] + [TypeStr(u) for u in list_dependencies(self.canon)[1:]]

def normal_close(t):
    """
    is_row_selected = CmpConds<{t.cpp}>>(&x, &(field_conds[qr.fields[j]]));
    if(is_row_selected)
        row[j] = x;
    """
    tree = Block(nodes=[
        Assign(target=Var(name="is_row_selected"),
               value=FuncCall(name=Var(name="CmpConds"), targs=[t],
                              args=[Raw(code="&x"),
                                    Raw(code="&(field_conds[qr.fields[j]]))")])),
        If(cond=Var(name="is_row_selected"),
           body=[Assign(target=Var(name="row[j]"), value=Var(name="x"))])])
    return tree

def case_template(t, read_x):
    """
    case {t.db}: {
        {read_x}
        break;
    }
    """
    if isinstance(read_x, Block):
        body = read_x.nodes
    else:
        body = read_x
    body += [ExprStmt(child=Var(name="break"))]
    tree = Case(cond=Var(name=t.db), body=body)
    return tree

def reinterpret_cast_reader(t):
    """
    {t.cpp} x = *reinterpret_cast<{t.cpp}*>(buf+offset);
    {teardown}
    """
    tree = Block(nodes=[
                 DeclAssign(type=t, target=Var(name="x"), 
                            value=FuncCall(name=Var(name="reinterpret_cast"),
                            targs=[t], args=[Raw(code="buf+offset")])),
                 create_teardown(t)])
    return tree
    
#REINTERPRET_CAST_READER = """
#{t.cpp}{*1} xraw = {*2}reinterpret_cast<{t.cpp}*>(buf+offset);
#{teardown}
#""".strip()

def string_reader(t):
    """
    {left_side} = {t.cpp}(buf + offset, col_sizes_[table][j]);
    size_t nullpos = {left_side}.find('\\0');
    if (nullpos != {t.cpp}::npos)
        {left_side}.resize(nullpos);
    {teardown}
    """
    tree = Block(nodes=[
                 DeclAssign(type=t, target=Var(name="x"), 
                            value=FuncCall(name=t.cpp,
                                    args=[Raw(code="buf+offset"),
                                          Raw(code="col_sizes_[table][j]")])),
                 DeclAssign(type=Raw(code="size_t"), 
                            target=Var(name="nullpos"),
                            value=BinOp(x=Var(name="x"), op=".", 
                                        y=FuncCall(name=Raw(code="find"),
                                                   args=[Raw(code="'\\0'")]))),
                 If(cond=BinOp(x=Var(name="nullpos"), op="!=",
                               y=BinOp(x=t.cpp, op="::", y=Raw(code="npos"))), 
                    body=[BinOp(x=Var(name="x"), op=".", 
                                y=FuncCall(name=Raw(code="resize"),
                                           args=[Raw(code="nullpos")]))]),
                 create_teardown(t)])
    return tree      

def vl_string_reader(t):
    """
    {left_side} x = VLRead<{t.cpp}, {t.db}>(buf + offset {cyclus_constant});
    {teardown}
    """
    tree = Block(nodes=[
                 DeclAssign(type=t, target=Var(name="x"), 
                            value=FuncCall(name=Raw(code="VLRead"),
                               args=[Raw(code="buf+offset+CYCLUS_SHA1_SIZE")],
                               targs=[t])),
                 create_teardown(t)])
    return tree

def uuid_reader(t):
    """
    {t.cpp} x;
    memcpy(&x, buf+offset, 16);
    {teardown}
    """
    tree = Block(nodes=[
                 Decl(type=t, name=Var(name="x")),
                 ExprStmt(child=FuncCall(name=Raw(code="memcpy"), 
                          args=[Raw(code="&x"), 
                                Raw(code="buf+offset"), Raw(code="16")])),
                 create_teardown(t)])
    return tree

def vector_reader(t):
    """
    {t.cpp} x = {t.cpp}(col_sizes_[table][j] / sizeof({t.sub[1].cpp}));
    memcpy(&x[0], buf + offset, col_sizes_[table][j]);
    {NO_CLOSE}
    """
    tree = Block(nodes=[
                 #setup
                 get_setup("VECTOR", t),
                 #decl
                 get_decl("VECTOR", t),
                 #body
                 get_body("VECTOR", t),
                 #close
                 normal_close(t)])
    return tree

VECTOR_READER = """
{setup}
{t.cpp} x;
{body}
{teardown}
""".strip()

def set_reader(t):
    tree = Block(nodes=[
                 Assign(target=Var(name="jlen"), 
                        value=BinOp(x=Raw(code="col_sizes_[table][j]"),
                                    op="/", y=FuncCall(name=Raw(code="sizeof"),
                                            args=[Raw(code=t.sub[1].cpp)]))),
                 get_body(t),
                 ])
    return tree
    
SET_READER = """
{setup}
{t.cpp} x;
{body}
{teardown}
""".strip()

LIST_READER = """
""".strip()

PAIR_READER = """
{setup1}
{setup2}

""".strip()

MAP_READER = """
""".strip()

#setup functions

def primitive_setup(depth=0, prefix="", t):
    jlen = "jlen" + str(depth) + prefix
    node = Block(nodes=[
        Assign(target=Var(name=jlen),
               value=Raw(code="col_sizes_[table][j] / sizeof("+t.cpp+")"))])
    return node

def string_setup(depth=0, prefix=""): 
    field_type = "field_type" + str(depth) + prefix
    nullpos = "nullpos" + str(depth) + prefix
    fieldlen = "fieldlen" + str(depth) + prefix
    strlen = "strlen" + str(depth) + prefix
    
    node = Block(nodes=[
        DeclAssign(typ=Type(cpp="hid_t"), 
                   target=Var(name=fieldlen), 
                   value=FuncCall(name=Raw(code="H5Tget_member_type"),
                                  args=[Raw(code="tb_type"), 
                                  Raw(code="j")])),
        Decl(type=Type(cpp="size_t"), name=Var(name=nullpos),
        Decl(type=Type(cpp="hsize_t"), name=Var(name=fieldlen),
        FuncCall(name=Raw(code="H5Tget_array_dims2"),
                 args=[Raw(code=field_type), Raw(code="&"+fieldlen)]),
        DeclAssign(type=Type(cpp="unsigned int"), 
                   target=Var(name=strlen),
                   value=Raw(code="col_sizes_[table][j] / "+fieldlen))])
    return node

def vl_string_setup(depth=0, prefix=""):
    jlen = "jlen" + str(depth) + prefix
    node = Block(nodes=[
        Assign(target=Var(name=jlen), 
               value=Raw(code="col_sizes_[table][j] / CYCLUS_SHA1_SIZE"))])
    return node

def get_setup(t, depth=0, prefix=""):
    node = Node()
    if is_primitive(t):
        if t.sub[0] == "STRING":
            node = string_setup(depth, prefix)
        elif t.sub[0] == "VL_STRING":
            node = vl_string_setup(depth, prefix)
        else
            node = primitive_setup(depth, prefix, t)
    else:
        node = Block(nodes=[get_setup(i, depth=depth+1, prefix=prefix+part) for i, part in zip(t.sub[1:], template_args[t.sub[0]])])
    return node
    
#declaration

def get_decl(t, depth=0, prefix=""):
    variable = "x" + str(depth) + prefix
    node = Decl(type=t, name=Var(name=variable))
    return node

#bodies

#to-do: fill these out
def def_body(t, depth=0, prefix=""):
    pass

def memcpy_body(t, depth=0, prefix=""):
    pass

def elementwise_body(t, depth=0, prefix=""):
    pass

def vl_body(t, depth=0, prefix=""):
    pass

def vec_string_body(t, depth=0, prefix=""):
    pass
    
def set_string_body(t, depth=0, prefix=""):
    pass

template_args = {"MAP": ("KEY", "VALUE"),
                 "VECTOR": ("ELEM",),
                 "SET": ("ELEM",),
                 "LIST": ("ELEM",),
                 "PAIR": ("ITEM1", "ITEM2")}

BODIES = {"INT": def_body,
          "DOUBLE": memcpy_body,
          "STRING": elementwise_body,
          "VL_STRING": vl_body,
          "VECTOR_STRING": vec_string_body,
          "SET_STRING": set_string_body}

def get_body(t, depth=0, prefix=""):
    block = []
    block.append(get_decl(t, depth, prefix))
    if is_primitive(t):
        return BODIES[t.db](t, depth, prefix)
    elif t in BODIES:
        return BODIES[t.db](t, depth, prefix)
    else:
        for i, part in zip(t.sub[1:], template_args[t[0]]):
            new_prefix = prefix + part
            block.append(get_body(i, depth=depth+1, prefix=new_prefix))
        block.insert(0, initial_decl)
        return Block(nodes=block)


READERS = {'INT': REINTERPRET_CAST_READER,
           'BOOL': REINTERPRET_CAST_READER,
           'FLOAT': REINTERPRET_CAST_READER,
           'DOUBLE': REINTERPRET_CAST_READER,
           'STRING': STRING_READER,
           'VL_STRING': VL_READER,
           'BLOB': VL_READER,
           'UUID': UUID_READER,
           'VECTOR': VECTOR_READER,
           'VL_VECTOR': VL_READER,
           'SET': SET_READER,
           'VL_SET': VL_READER,
           'LIST': LIST_READER,
           'VL_LIST': VL_READER,
           'PAIR': PAIR_READER,
           'MAP': MAP_READER,
           'VL_MAP': VL_READER}

DEF_BODY = "x = {t.cpp}(xraw, xraw+jlen);"

MEMCPY_BODY = """
x = {t.cpp}({col_size} / {fieldlen});
memcpy(&x[0], buf + offset, {col_size});
""".strip()

ELEMENTWISE_BODY = """
for (unsigned int k = 0; k < {fieldlen}; ++k) {{
    {decl_k};
    {def_k} = {t.cpp}(buf + offset + strlen*k, strlen);
    nullpos = {def_k}.find('\\0');
    if (nullpos != {t.cpp}::npos)
        {def_k}.resize(nullpos);
    {apply}
}}
""".strip()

VL_BODY = """
jlen = {col_size} / CYCLUS_SHA1_SIZE;
x = {t.cpp}(jlen);
x[k] = VLRead<{t.sub[1].cpp}, {t.sub[1].db}>(buf + offset + CYCLUS_SHA1_SIZE*k);
""".strip()

TEMPLATE_BODY = """
for (unsigned int k = 0; k < {fieldlen} ++k) {
    {sub_body}
}
""".strip()

QUERY_CASES = ''

#CLOSURE_STACK = []

def create_reader(a_type, depth=0):
    current_type = a_type
    if isinstance(current_type.canon, str):
        reader = READERS[current_type.canon]
        rtn = create_primitive_reader(current_type.canon, current_type, reader, depth+1)
    else:
        reader = READERS[current_type.canon[0]]
        if current_type.canon[0] == "VECTOR":
            rtn = create_vector_reader(current_type.canon, current_type, reader, depth+1)
        if current_type.canon[0] == "SET":
            rtn = create_set_reader(current_type.canon, current_type, reader, depth)
    
    ctx = {"t": a_type,
           "setup": rtn[0],
           "body": rtn[1],
           "teardown": rtn[2],
           "fieldlen": create_fieldlen(a_type).format(t=a_type.sub[1])}
    
    return reader.format(**ctx)

def create_setup(a_type, depth):
    #we know how to do setup explicitly if it's a primitive type
    if isinstance(a_type.canon, str):
        if a_type.db == "STRING":
            return """
hid_t field_type = H5Tget_member_type(tb_type, j);
size_t nullpos;
hsize_t fieldlen;
H5Tget_array_dims2(field_type, &fieldlen);
unsigned int strlen = col_sizes_[table][j] / fieldlen;
""".strip()
        else:
            return """
jlen = col_sizes_[table][j] / {fieldlen};
{t.cpp}* xraw = reinterpret_cast<{t.cpp}*>(buf + offset);
""".strip().format(t = a_type, fieldlen = create_fieldlen(a_type).format(t = a_type))    
    #however, if the type is a dependent type, there's no explicit way
    else:
        #recurse!
        return create_setup(a_type.sub[1], depth+1)

def create_body(a_type, depth):
    body = ""
    if isinstance(a_type.sub[1].canon, str):
        ctx = create_body_ctx(a_type, depth)
        body = BODIES[a_type.sub[1].canon].format(**ctx)
    else:
        body = BODIES[a_type.canon[0]]
        #recurse!
        body = body.format(t = a_type, fieldlen = create_fieldlen(a_type), col_size = "col_sizes_[table][j]", sub_body = create_body(a_type.sub[1], depth+1))
    return body

def create_body_ctx(a_type, depth):
    ctx = {"t": a_type,
           "fieldlen": create_fieldlen(a_type.sub[1]),
           "col_size": "col_sizes_[table][j]"}
    if a_type.canon[0] == "SET":
        ctx["decl_k"] = "{t.sub[1].cpp} x_k;".format(t=a_type)
        ctx["def_k"] = "x_k"
        ctx["apply"] = "x.insert(x_k);"
    elif a_type.canon[0] == "VECTOR":        
        ctx["decl_k"] = ""
        ctx["def_k"] = "x[k]"
        ctx["apply"] = ""
    return ctx

#helper method for create_teardown
import re
def find_whole_word(word):
    return re.compile(r'\b({0})\b'.format(word)).search

def create_teardown(a_type, setup=""):
    closure = NORMAL_CLOSE
    setup_as_str = PrettyFormatter.visit(setup)
    if "hid_t" not in setup_as_str:
        return (closure + "\nbreak;")
    else:
        for node in setup.nodes:
            if find_whole_word("hid_t")(line) != None:
                closure += "\nH5Tclose("+line.split("=")[0].strip("hid_t").strip()+");"
        return (closure + "\nbreak;").format(t = a_type)

def create_fieldlen(a_type):
    if a_type.db == "STRING":
        return "fieldlen"
    elif a_type.db == "VL_STRING":
        return "CYCLUS_SHA1_SIZE"
    else:
        return "sizeof({t.cpp})"

def create_primitive_reader(t, current_type, reader, depth):
    ctx = {"t": current_type}
    if depth == 1:
        ctx["*2"] = "*"
        ctx["*1"] = ""
        ctx["teardown"] = create_teardown()
    else:
        ctx["*2"] = ""
        ctx["*1"] = "*"
        ctx["teardown"] = ""
    return reader.format(**ctx)
    
def create_vector_reader(t, current_type, reader, depth):
    ctx = {"t": current_type}
    if isinstance(current_type.canon[1], str):
        ctx["setup"] = create_setup(current_type, depth)
        ctx["fieldlen"] = create_fieldlen(current_type).format(t=current_type)
        ctx["read_type"] = create_read_type(current_type.sub[1])
        if depth == 1:
            ctx["teardown"] = create_teardown(ctx["setup"]).format(t=current_type)
        else:
            ctx["teardown"] = ""
    else:
        ctx["read_type"] = create_reader(current_type.canon[1])
    return reader.format(**ctx)

<<<<<<< HEAD
def create_set_reader(t, current_type, reader, depth):
    pieces = []
    
    ctx = {"t": current_type, "fieldlen": create_fieldlen(current_type.sub[1]), "col_size": "col_sizes_[table][j]"}
    
    setup = create_setup(current_type.sub[1], depth)
    pieces.append(setup)
    
    body = create_body(current_type, depth)
    pieces.append(body)
    
    teardown = create_teardown(current_type, setup)
    pieces.append(teardown)
    
    #pieces = [p.format(**ctx) for p in pieces]
    
    return tuple(pieces)
    
def create_list_reader(t, current_type, reader, depth):
    return
def create_pair_reader(t, current_type, reader, depth):
    ctx = {"t": current_type}
    ctx["setup1"] = create_setup(current_type.sub[1], depth)
    ctx["setup2"] = create_setup(current_type.sub[2], depth)
    
    
    return reader.format(**ctx)
def create_map_reader(t, current_type, reader, depth):
    return
    
=======
READERS = {'INT': REINTERPRET_CAST_READER,
           'BOOL': REINTERPRET_CAST_READER,
           'FLOAT': REINTERPRET_CAST_READER,
           'DOUBLE': REINTERPRET_CAST_READER,
           'STRING': STRING_READER,
           'VL_STRING': VL_READER,
           'BLOB': VL_READER,
           'UUID': UUID_READER,
           'VECTOR_INT': VECTOR_READER,
           'VL_VECTOR_INT': VL_READER,
           'VECTOR_DOUBLE': VECTOR_READER,
           'VL_VECTOR_DOUBLE': VL_READER,
           'VECTOR_FLOAT': VECTOR_READER,
           'VL_VECTOR_FLOAT': VL_READER,
           'VECTOR_STRING': VECTOR_STRING_READER,
           'VECTOR_VL_STRING': VECTOR_VL_STRING_READER,
           'VL_VECTOR_STRING': VL_READER,
           'VL_VECTOR_VL_STRING': VL_READER,
           'SET_INT': SET_LIST_X_READER,
           'VL_SET_INT': VL_READER,
           'SET_STRING': SET_STRING_READER,
           'VL_SET_STRING': VL_READER,
           'SET_VL_STRING': SET_VL_STRING_READER,
           'VL_SET_VL_STRING': VL_READER,
           'LIST_INT': SET_LIST_X_READER,
           'VL_LIST_INT': VL_READER,
           'LIST_STRING': LIST_STRING_READER,
           'VL_LIST_STRING': VL_READER,
           'VL_LIST_VL_STRING': VL_READER,
           'LIST_VL_STRING': LIST_VL_STRING_READER,
           'PAIR_INT_INT': PAIR_INT_INT_READER,
           'PAIR_INT_STRING': PAIR_INT_STRING_READER,
           'PAIR_INT_VL_STRING': PAIR_INT_VL_STRING_READER,
           'MAP_INT_INT': MAP_XY_READER,
           'VL_MAP_INT_INT': VL_READER,
           'MAP_INT_DOUBLE': MAP_XY_READER,
           'VL_MAP_INT_DOUBLE': VL_READER,
           'MAP_INT_STRING': MAP_INT_STRING_READER,
           'VL_MAP_INT_STRING': VL_READER,
           'MAP_INT_VL_STRING': MAP_INT_VL_STRING_READER,
           'VL_MAP_INT_VL_STRING': VL_READER,
           'MAP_STRING_INT': MAP_STRING_X_READER,
           'VL_MAP_STRING_INT': VL_READER,
           'MAP_VL_STRING_INT': MAP_VL_STRING_X_READER,
           'VL_MAP_VL_STRING_INT': VL_READER,
           'MAP_STRING_DOUBLE': MAP_STRING_X_READER,
           'VL_MAP_STRING_DOUBLE': VL_READER,
           'MAP_STRING_STRING': MAP_STRING_STRING_READER,
           'VL_MAP_STRING_STRING': VL_READER,
           'MAP_STRING_VL_STRING': MAP_STRING_VL_STRING_READER,
           'VL_MAP_STRING_VL_STRING': VL_READER,
           'MAP_VL_STRING_DOUBLE': MAP_VL_STRING_X_READER,
           'VL_MAP_VL_STRING_DOUBLE': VL_READER,
           'MAP_VL_STRING_STRING': MAP_VL_STRING_STRING_READER,
           'VL_MAP_VL_STRING_STRING': VL_READER,
           'MAP_VL_STRING_VL_STRING': MAP_VL_STRING_VL_STRING_READER,
           'VL_MAP_VL_STRING_VL_STRING': VL_READER,
           'MAP_PAIR_INT_STRING_DOUBLE': MAP_PAIR_INT_STRING_DOUBLE_READER,
           'VL_MAP_PAIR_INT_STRING_DOUBLE': VL_READER,
           'MAP_PAIR_INT_VL_STRING_DOUBLE': MAP_PAIR_INT_VL_STRING_DOUBLE_READER,
           'VL_MAP_PAIR_INT_VL_STRING_DOUBLE': VL_READER}

def indent(text, prefix, predicate=None):
    """This function copied from textwrap library version 3.3.

    Adds 'prefix' to the beginning of selected lines in 'text'.
    If 'predicate' is provided, 'prefix' will only be added to the lines
    where 'predicate(line)' is True. If 'predicate' is not provided,
    it will default to adding 'prefix' to all non-empty lines that do not
    consist solely of whitespace characters.
    """
    if predicate is None:
        def predicate(line):
            return line.strip()

    def prefixed_lines():
        for line in text.splitlines(True):
            yield (prefix + line if predicate(line) else line)
    return ''.join(prefixed_lines())

QUERY_CASES = ''

>>>>>>> cd572972
def main():
    #global QUERY_CASES
    #for ca in CANON_SET: 
   #     current_type = TypeStr(ca)
   #     reader = READERS[current_type.db]
   #     ctx = {"t": current_type,
   #            "NO_CLOSE": NO_CLOSE.format(t = current_type),
   #            "H5TCLOSE": H5TCLOSE.format(t = current_type),
   #            "H5TCLOSE_MULTI": H5TCLOSE_MULTI.format(t = current_type)}
                  
<<<<<<< HEAD
   #     QUERY_CASES += CASE_TEMPLATE.format(t = current_type, read_x = textwrap.indent(reader.format(**ctx), INDENT))

    #print(textwrap.indent(QUERY_CASES, INDENT*2))
    
    s = create_reader(TypeStr(("VECTOR","STRING")))
    
    print(textwrap.indent(s, INDENT)) 
    
=======
        QUERY_CASES += CASE_TEMPLATE.format(t=current_type, read_x=indent(reader.format(**ctx), INDENT))

    print(indent(QUERY_CASES, INDENT))

>>>>>>> cd572972
if __name__ == '__main__':
    main()<|MERGE_RESOLUTION|>--- conflicted
+++ resolved
@@ -318,10 +318,9 @@
     if isinstance(raw_list, str):
         return raw_list
     return tuple(convert_canonical(x) for x in raw_list)
-
-<<<<<<< HEAD
-for row in V3_TABLE:
-    if row[6] == 1 and row[4] == "HDF5":
+        
+for row in TYPES_TABLE:
+    if row[6] == 1 and row[4] == "HDF5" and row[5] == VERSION:        
         db = row[1]
         cpp = row[2]
         canon = convert_canonical(row[7])
@@ -329,14 +328,6 @@
         DB_TO_CPP[db] = cpp
         CANON_TO_DB[canon] = db
         CANON_TO_NODE[canon] = Type(cpp=cpp, db=db, canon=canon)
-        
-=======
-for row in TYPES_TABLE:
-    if row[6] == 1 and row[4] == "HDF5" and row[5] == VERSION:        
-        CANON_SET.add(convert_canonical(row[7]))
-        DB_TO_CPP[row[1]] = row[2]
-        CANON_TO_DB[convert_canonical(row[7])] = row[1]
->>>>>>> cd572972
 
 def list_dependencies(canon):
     """A list of a type's dependencies, in canonical form.
@@ -817,7 +808,6 @@
         ctx["read_type"] = create_reader(current_type.canon[1])
     return reader.format(**ctx)
 
-<<<<<<< HEAD
 def create_set_reader(t, current_type, reader, depth):
     pieces = []
     
@@ -847,69 +837,6 @@
     return reader.format(**ctx)
 def create_map_reader(t, current_type, reader, depth):
     return
-    
-=======
-READERS = {'INT': REINTERPRET_CAST_READER,
-           'BOOL': REINTERPRET_CAST_READER,
-           'FLOAT': REINTERPRET_CAST_READER,
-           'DOUBLE': REINTERPRET_CAST_READER,
-           'STRING': STRING_READER,
-           'VL_STRING': VL_READER,
-           'BLOB': VL_READER,
-           'UUID': UUID_READER,
-           'VECTOR_INT': VECTOR_READER,
-           'VL_VECTOR_INT': VL_READER,
-           'VECTOR_DOUBLE': VECTOR_READER,
-           'VL_VECTOR_DOUBLE': VL_READER,
-           'VECTOR_FLOAT': VECTOR_READER,
-           'VL_VECTOR_FLOAT': VL_READER,
-           'VECTOR_STRING': VECTOR_STRING_READER,
-           'VECTOR_VL_STRING': VECTOR_VL_STRING_READER,
-           'VL_VECTOR_STRING': VL_READER,
-           'VL_VECTOR_VL_STRING': VL_READER,
-           'SET_INT': SET_LIST_X_READER,
-           'VL_SET_INT': VL_READER,
-           'SET_STRING': SET_STRING_READER,
-           'VL_SET_STRING': VL_READER,
-           'SET_VL_STRING': SET_VL_STRING_READER,
-           'VL_SET_VL_STRING': VL_READER,
-           'LIST_INT': SET_LIST_X_READER,
-           'VL_LIST_INT': VL_READER,
-           'LIST_STRING': LIST_STRING_READER,
-           'VL_LIST_STRING': VL_READER,
-           'VL_LIST_VL_STRING': VL_READER,
-           'LIST_VL_STRING': LIST_VL_STRING_READER,
-           'PAIR_INT_INT': PAIR_INT_INT_READER,
-           'PAIR_INT_STRING': PAIR_INT_STRING_READER,
-           'PAIR_INT_VL_STRING': PAIR_INT_VL_STRING_READER,
-           'MAP_INT_INT': MAP_XY_READER,
-           'VL_MAP_INT_INT': VL_READER,
-           'MAP_INT_DOUBLE': MAP_XY_READER,
-           'VL_MAP_INT_DOUBLE': VL_READER,
-           'MAP_INT_STRING': MAP_INT_STRING_READER,
-           'VL_MAP_INT_STRING': VL_READER,
-           'MAP_INT_VL_STRING': MAP_INT_VL_STRING_READER,
-           'VL_MAP_INT_VL_STRING': VL_READER,
-           'MAP_STRING_INT': MAP_STRING_X_READER,
-           'VL_MAP_STRING_INT': VL_READER,
-           'MAP_VL_STRING_INT': MAP_VL_STRING_X_READER,
-           'VL_MAP_VL_STRING_INT': VL_READER,
-           'MAP_STRING_DOUBLE': MAP_STRING_X_READER,
-           'VL_MAP_STRING_DOUBLE': VL_READER,
-           'MAP_STRING_STRING': MAP_STRING_STRING_READER,
-           'VL_MAP_STRING_STRING': VL_READER,
-           'MAP_STRING_VL_STRING': MAP_STRING_VL_STRING_READER,
-           'VL_MAP_STRING_VL_STRING': VL_READER,
-           'MAP_VL_STRING_DOUBLE': MAP_VL_STRING_X_READER,
-           'VL_MAP_VL_STRING_DOUBLE': VL_READER,
-           'MAP_VL_STRING_STRING': MAP_VL_STRING_STRING_READER,
-           'VL_MAP_VL_STRING_STRING': VL_READER,
-           'MAP_VL_STRING_VL_STRING': MAP_VL_STRING_VL_STRING_READER,
-           'VL_MAP_VL_STRING_VL_STRING': VL_READER,
-           'MAP_PAIR_INT_STRING_DOUBLE': MAP_PAIR_INT_STRING_DOUBLE_READER,
-           'VL_MAP_PAIR_INT_STRING_DOUBLE': VL_READER,
-           'MAP_PAIR_INT_VL_STRING_DOUBLE': MAP_PAIR_INT_VL_STRING_DOUBLE_READER,
-           'VL_MAP_PAIR_INT_VL_STRING_DOUBLE': VL_READER}
 
 def indent(text, prefix, predicate=None):
     """This function copied from textwrap library version 3.3.
@@ -931,7 +858,6 @@
 
 QUERY_CASES = ''
 
->>>>>>> cd572972
 def main():
     #global QUERY_CASES
     #for ca in CANON_SET: 
@@ -941,21 +867,13 @@
    #            "NO_CLOSE": NO_CLOSE.format(t = current_type),
    #            "H5TCLOSE": H5TCLOSE.format(t = current_type),
    #            "H5TCLOSE_MULTI": H5TCLOSE_MULTI.format(t = current_type)}
-                  
-<<<<<<< HEAD
    #     QUERY_CASES += CASE_TEMPLATE.format(t = current_type, read_x = textwrap.indent(reader.format(**ctx), INDENT))
 
     #print(textwrap.indent(QUERY_CASES, INDENT*2))
     
     s = create_reader(TypeStr(("VECTOR","STRING")))
     
-    print(textwrap.indent(s, INDENT)) 
-    
-=======
-        QUERY_CASES += CASE_TEMPLATE.format(t=current_type, read_x=indent(reader.format(**ctx), INDENT))
-
-    print(indent(QUERY_CASES, INDENT))
-
->>>>>>> cd572972
+    print(indent(s, INDENT)) 
+    
 if __name__ == '__main__':
     main()