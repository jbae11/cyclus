#!/usr/bin/env python
"""This module generates HDF5 backend code found in src/hdf5_back.cc"""
import os
import sys
import json
from pprint import pformat
from itertools import chain
from collections import OrderedDict

is_primitive = lambda t: isinstance(t.canon, str)

class Node(object):
    fields = ()
    
    def __init__(self, **kwargs):
        seen = set()
        for field, value in kwargs.items():
            if field not in self.fields:
                print(field, " is not a valid field")
                raise RuntimeError
            setattr(self, field, value)
            seen.add(field)
        for field in self.fields:
            if field not in seen:
                setattr(self, field, None)           
    
    def __str__(self):
        return PrettyFormatter(self).visit()

class Block(Node):
    fields = ("nodes",)

class Var(Node):
    fields = ("name",)
    
class Type(Node):
    fields = ("cpp", "db", "canon")

class Decl(Node):
    fields = ("type", "name")
    
class Expr(Node):
    fields = ("value",)

class ExprStmt(Node):
    fields = ("child",)

class Line(Node):
    fields = ("child",)

class Assign(Node):
    fields = ("target", "value")

class DeclAssign(Node):
    fields = ("type", "target", "value")

class Case(Node):
    fields = ("cond", "body")
    
class If(Node):
    fields = ("cond", "body", "elifs", "el")
   
class For(Node):
    fields = ("adecl", "cond", "incr", "body")
    
class BinOp(Node):
    fields = ("x", "op", "y")

class LeftUnaryOp(Node):
    fields = ("op", "name")

class RightUnaryOp(Node):
    fields = ("name", "op")

class FuncCall(Node):
    # targs means template args
    fields = ("name", "args", "targs") 
    
class Raw(Node):
    # for cheating and literals
    fields = ("code",)
    
class Nothing(Node):
    # for "nothing"
    fields = ()

_lowername = lambda cls: cls.__name__.lower()

class Visitor(object):
    """Super-class for all classes that should walk over a tree of nodes.
    This implements the visit() method.
    """

    def __init__(self, tree=None):
        self.tree = tree

    def visit(self, node=None):
        """Walks over a node.  If no node is provided, the tree is used."""
        if node is None:
            node = self.tree
        if node is None:
            raise RuntimeError('no node or tree given!')
        for clsname in map(_lowername, type.mro(node.__class__)):
            meth = getattr(self, 'visit_' + clsname, None)
            if callable(meth):
                rtn = meth(node)
                break
        else:
            msg = 'could not find valid visitor method for {0} on {1}'
            nodename = node.__class__.__name__ 
            selfname = self.__class__.__name__
            msg = msg.format(nodename, selfname)
            try:
                msg += "\n"
                msg += str(node)
            except Exception:
                pass    
            raise AttributeError(msg)
        return rtn

class PrettyFormatter(Visitor):
    """Formats a tree of nodes into a pretty string"""

    def __init__(self, tree=None, indent=' '):
        super(PrettyFormatter, self).__init__(tree=tree)
        self.level = 0
        self.indent = indent

    def visit_node(self, node):
        s = node.__class__.__name__ + '('
        if len(node.fields) == 0:
            return s + ')'
        s += '\n'
        self.level += 1
        t = []
        for field in node.fields:
            a = getattr(node, field)
            t.append(self.visit(a) if isinstance(a, Node) else pformat(a))
        t = ['{0}={1}'.format(n, x) for n, x in zip(node.fields, t)]
        s += indent(',\n'.join(t), self.indent)
        self.level -= 1
        s += '\n)'
        return s

class CppGen(Visitor):
    def __init__(self, tree=None, indent='  '):
        super(CppGen, self).__init__(tree=tree)
        self.level = 0
        self.indent = indent
        
    def visit_var(self, node):
        return node.name
    
    def visit_type(self, node):
        return node.cpp
        
    def visit_decl(self, node):
        s = self.visit(node.type)
        s += " "
        s += self.visit(node.name)
        return s
    
    def visit_exprstmt(self, node):
        s = self.visit(node.child)
        s += ";\n"
        return s
    
    def visit_assign(self, node):
        s = self.visit(node.target)
        s += "="
        s += self.visit(node.value)
        return s
    
    def visit_declassign(self, node):
        s = self.visit(node.type)
        s += " "
        s += self.visit(node.target)
        s += "="
        s += self.visit(node.value)
        return s
    
    def visit_binop(self, node):
        s = self.visit(node.x)
        # s += " "
        s += node.op
        # s += " "
        s += self.visit(node.y)
        return s
        
    def visit_leftunaryop(self, node):
        s = node.op
        s += self.visit(node.name)
        return s
        
    def visit_rightunaryop(self, node):
        s = self.visit(node.name)
        s += node.op
        return s
        
    def visit_raw(self, node):
        s = node.code
        return s
    
    def visit_case(self, node):
        s = "case "
        s += self.visit(node.cond)
        s += ": {\n"
        for n in node.body:
            s += indent(self.visit(n), self.indent)
        s += "\n}\n"
        return s
        
    def visit_if(self, node):
        s = "if("
        s += self.visit(node.cond)
        s += "){\n"
        for n in node.body:
            s += indent(self.visit(n), self.indent)
        s += "\n}"
        # check if elifs is an empty list
        if node.elifs:
            for cond, body in node.elifs:
                s += "else if("
                s += self.visit(cond)
                s += "){\n"
                for n in body:
                    b = ""
                    b += self.visit(n)
                    s += indent(b, self.indent)
                s += "\n}"  
        # check if else attribute exists
        if node.el is not None:
            s += "else{\n"
            s += indent(self.visit(node.el), self.indent)
            s += "\n}"
        return s + "\n"
        
    def visit_for(self, node):
        s = "for("
        if node.adecl is not None:
            s += self.visit(node.adecl) + ";"
        else:
            s += ";" 
        s += self.visit(node.cond)
        s += ";"
        s += self.visit(node.incr)
        s += "){\n"
        for n in node.body:
            s += indent(self.visit(n), self.indent)
        s += "\n}\n"
        return s
        
    def visit_funccall(self, node):
        s = self.visit(node.name)
        if node.targs is not None:
            s += "<"
            for i in range(len(node.targs)):
                s += self.visit(node.targs[i])
                if i < (len(node.targs)-1):
                    s += ","
            s += ">"
        s += "("
        for i in range(len(node.args)):
            s += self.visit(node.args[i])
            if i < (len(node.args)-1):
                s += ","
        s += ")"
        return s
    
    def visit_nothing(self, node):
        return ""
        
    def visit_block(self, node):
        s = ""
        for n in node.nodes:
            s += self.visit(n)
        return s  

def resolve_unicode(item):	   
    """Translate unicode types into string types, if necessary.
    
    This function exists to support Python 2.7.
    
    Parameters
    ----------
    item : int or str or list
        The list of items, or item to potentially encode.
        
    Returns
    -------
    int or str or list
        The same type as was passed to the function, encoded if necessary
    """   
    if isinstance(item, str):
        return item         
    elif isinstance(item, tuple):
        return tuple([resolve_unicode(i) for i in item])
    elif isinstance(item, list):
        return [resolve_unicode(i) for i in item]
    else: 
        try:
            return item.encode('utf-8')
        except Exception:
            pass
        return item

with open(os.path.join(os.path.dirname(__file__), '..', 'share', 
                       'dbtypes.json')) as f:
    RAW_TABLE = resolve_unicode(json.load(f))

VERSION = ""
TABLE_START = 0
TABLE_END = 0
for row in range(len(RAW_TABLE)):
    current = tuple(RAW_TABLE[row])
    if current[4] == "HDF5":
        if current[5] > VERSION:
            VERSION = current[5]
            TABLE_START = row
        if current[5] == VERSION:
            TABLE_END = row    

TYPES_TABLE = list(tuple(row) for row in RAW_TABLE[TABLE_START:TABLE_END+1])

CANON_TO_NODE = {}
CANON_SET = set()
DB_TO_CPP = {}
CANON_TO_DB = {}
DB_TO_VL = {}
INDENT = '  '

def convert_canonical(raw_list):
    """Converts JSON list of lists to tuple of tuples.
    
    Parameters
    ----------
    raw_list : list or str
        List to be converted, or str
    
    Returns
    -------
    str or tuple
        Converted list, or str
        """
    if isinstance(raw_list, str):
        return raw_list
    return tuple(convert_canonical(x) for x in raw_list)
        
for row in TYPES_TABLE:
    if row[6] == 1 and row[4] == "HDF5" and row[5] == VERSION:        
        db = row[1]
        cpp = row[2]
        canon = convert_canonical(row[7])
        CANON_SET.add(canon)
        DB_TO_CPP[db] = cpp
        CANON_TO_DB[canon] = db
        CANON_TO_NODE[canon] = Type(cpp=cpp, db=db, canon=canon)
        DB_TO_VL[db] = row[8]

def list_dependencies(canon):
    """Return a list of a type's dependencies, each in canonical form.
    
    Parameters
    ----------
    canon : tuple or str
        the canonical form of the type
        
    Returns
    -------
    list or str
        list of dependencies or str if base type is primitive  
    
    Examples:
    >>> list_dep("('PAIR', 'INT', 'VL_STRING')")
    [('PAIR', 'INT', 'VL_STRING'), 'INT', 'VL_STRING']
    """
    if isinstance(canon, str):
        return canon
    
    dependency_list = [u for u in canon[1:]]
    return [canon] + dependency_list 

def get_variable(name, depth=0, prefix=""):
    """Return a C++ variable, appropriately formatted for depth.
    
    Parameters
    ----------
    name : str
        Base variable name.
    depth : int, optional
        Depth of variable in relation to depth 0 type.
    prefix : str, optional
        New prefix to add, based on direct parent type.
        
    Returns
    -------
    str
        Variable name.
    
    """ 
    return name + str(depth) + prefix

def get_prefix(base_prefix, parent_type, child_index):
    """Return the prefix of a C++ variable, appropriately formatted for depth.
    
    Parameters
    ----------
    base_prefix : str
        Prefix of direct parent type.
    parent_type : Type
        Node of parent type.
    child_index : int
        Index relative to direct parent.
        
    Returns
    -------
    str
        New prefix.
    """
    return base_prefix + template_args[parent_type.canon[0]][child_index]

def case_template(t, read_x):
    """Represents C++ case statement.
    
    Parameters
    ----------
    t : Type
        Depth 0 type.
    read_x : Node
        Nodes of case statement body.
    
    Returns
    -------
    Node
        Complete case statement block.
    """
    if isinstance(read_x, Block):
        body = read_x.nodes
    else:
        body = read_x
    body += [ExprStmt(child=Var(name="break"))]
    node = Case(cond=Var(name=t.db), body=body)
    return node

def primitive_setup(t, depth=0, prefix=""):
    """Represents necessary setup steps for C++ primitives."""
    node = Nothing()
    return node

def string_setup(depth=0, prefix=""): 
    """Represents necessary setup steps for C++ String."""
    nullpos = "nullpos" + str(depth) + prefix
    
    node = Block(nodes=[
        ExprStmt(child=Decl(type=Type(cpp="size_t"), name=Var(name=nullpos)))])
    return node

def vl_string_setup(depth=0, prefix=""):
    """Represents necessary setup steps for C++ VL_String."""
    
    node = Block(nodes=[Nothing()])
    return node

template_args = {"MAP": ("KEY", "VALUE"),
                 "VECTOR": ("ELEM",),
                 "SET": ("ELEM",),
                 "LIST": ("ELEM",),
                 "PAIR": ("ITEM1", "ITEM2")}

variable_length_types = ["MAP", "LIST", "SET", "VECTOR"]

def get_setup(t, depth=0, prefix="", HDF5_type="tb_type", child_index='j'):
    """Get nodes representing C++ setup. 
    
    Primitive setups are called directly, while template types are handled
    recursively.
    
    Parameters
    ----------
    t : Type
        C++ type, canonical form.
    depth : int, optional
        Depth relative to initial, depth 0 type.
    prefix : str, optional
        Current prefix, determined by parent type.
    HDF5_type : str
        hid_t type used to access HDF5 methods
    child_index : str or int
        Index into parent type, None if only child
        
    Returns
    -------
    Block
        Nodes required for type t setup.
    """
    
    node = Node()
    setup_nodes = []
    
    if not child_index is None:
        field_type_var = get_variable("fieldtype", depth=depth, prefix=prefix)
        field_type = ExprStmt(child=DeclAssign(
                                        type=Type(cpp="hid_t"),
                                        target=Var(name=field_type_var),
                                        value=FuncCall(
                                            name=Raw(code="H5Tget_member_type"),
                                            args=[Raw(code=HDF5_type),
                                                  Raw(code=str(child_index))])))
        HDF5_type = field_type_var
    
    total_size_var = get_variable("total_size", depth=depth, prefix=prefix)
    total_size = ExprStmt(child=DeclAssign(type=Type(cpp="unsigned int"),
                                           target=Var(name=total_size_var),
                                           value=FuncCall(
                                              name=Raw(code="H5Tget_size"), 
                                              args=[Raw(code=HDF5_type)])))
    if is_primitive(t):
        if t.canon == "STRING":
            setup_nodes.append(string_setup(depth=depth, prefix=prefix))
        elif t.canon == "VL_STRING":
            setup_nodes.append(vl_string_setup(depth=depth, prefix=prefix))
        else:
            setup_nodes.append(primitive_setup(t, depth=depth, prefix=prefix))
        if not child_index is None:
            setup_nodes.append(field_type)
            TEARDOWN_STACK.append(field_type_var)
        setup_nodes.append(total_size)
        node = Block(nodes=setup_nodes)
    else:
        if DB_TO_VL[t.db]:
            return Nothing()
        
        multi_items = (len(t.canon[1:]) > 1)
        
        children = len(t.canon) - 1

        if not child_index is None:
            setup_nodes.append(field_type)
            TEARDOWN_STACK.append(field_type_var)
        
        setup_nodes.append(total_size)
        
        if t.canon[0] in variable_length_types:
            fieldlen_var = get_variable("fieldlen", depth=depth, prefix=prefix)
            fieldlen = Block(nodes=[ExprStmt(child=Decl(
                                                  type=Type(cpp="hsize_t"),
                                                  name=Var(name=fieldlen_var))),
                                    ExprStmt(child=FuncCall(
                                           name=Raw(code="H5Tget_array_dims2"),
                                           args=[Raw(code=HDF5_type),
                                                 Raw(code="&"+fieldlen_var)]))])
            setup_nodes.append(fieldlen)
            item_type_var = get_variable("item_type", depth=depth, prefix=prefix)
            item_type = ExprStmt(child=DeclAssign(
                                        type=Type(cpp="hid_t"),
                                        target=Var(name=item_type_var),
                                        value=FuncCall(
                                            name=Raw(code="H5Tget_super"),
                                            args=[Raw(code=HDF5_type)])))
            setup_nodes.append(item_type)
            TEARDOWN_STACK.append(item_type_var)
            HDF5_type = item_type_var
            if multi_items:
                setup_nodes.append(Block(nodes=[get_setup(
                                                CANON_TO_NODE[new_type], 
                                                depth=depth+1, 
                                                prefix=prefix+part,
                                                HDF5_type=HDF5_type,
                                                child_index=index) 
                                            for new_type, part, index in zip(
                                                t.canon[1:], 
                                                template_args[t.canon[0]],
                                                [i for i in range(children)])]))
            else:
                setup_nodes.append(Block(nodes=[get_setup(
                                                CANON_TO_NODE[new_type], 
                                                depth=depth+1, 
                                                prefix=prefix+part,
                                                HDF5_type=HDF5_type,
                                                child_index=None) 
                                            for new_type, part in zip(
                                                t.canon[1:], 
                                                template_args[t.canon[0]])]))
        else:
            setup_nodes.append(Block(nodes=[get_setup(
                                                CANON_TO_NODE[new_type], 
                                                depth=depth+1, 
                                                prefix=prefix+part,
                                                HDF5_type=HDF5_type,
                                                child_index=index) 
                                            for new_type, part, index in zip(
                                                t.canon[1:], 
                                                template_args[t.canon[0]],
                                                [i for i in range(children)])]))
        
        node = Block(nodes=setup_nodes)
    return node

def get_decl(t, depth=0, prefix=""):
    """Get node representing C++ type declaration. 
    
    Declarations occur directly before bodies, created without recursion.
    
    Parameters
    ----------
    t : Type
        C++ type, canonical form.
    depth : int, optional
        Depth relative to initial, depth 0 type.
    prefix : str, optional
        Prefix determined by parent type.
        
    Returns
    -------
    Node
        Declaration statement as a node.
    """
    variable = get_variable("x", depth=depth, prefix=prefix)
    node = ExprStmt(child=Decl(type=t, name=Var(name=variable)))
    return node

def reinterpret_cast_body(t, depth=0, prefix="", base_offset="buf+offset"):
    """Represents a body using the reinterpret_cast method.
    
    This includes int, double, float, etc.
    """
    x = get_variable("x", depth=depth, prefix=prefix)
    tree = Block(nodes=[
                 ExprStmt(child=Assign(target=Var(name=x), 
                            value=FuncCall(name=Raw(code="*reinterpret_cast"),
                            targs=[Raw(code=t.cpp+"*")], 
                            args=[Raw(code=base_offset)])))])
    return tree

def string_body(t, depth=0, prefix="", base_offset="buf+offset", variable=None):
    """Represents body for the C++ String primitive."""
    if variable == None:
        variable = get_variable("x", depth=depth, prefix=prefix)
    
    nullpos = get_variable("nullpos", depth=depth, prefix=prefix)
    
    total_size = get_variable("total_size", depth=depth, prefix=prefix)
    
    tree = Block(nodes=[
                 ExprStmt(child=Assign(target=Var(name=variable),
                                       value=FuncCall(name=Raw(code=t.cpp),
                                            args=[Raw(code=base_offset),
                                                  Raw(code=total_size)]))),
                 ExprStmt(child=Assign(target=Var(name=nullpos),
                                       value=BinOp(x=Var(name=variable), 
                                              op=".", 
                                              y=FuncCall(name=Raw(code="find"),
                                                  args=[Raw(code="'\\0'")])))),
                 If(cond=BinOp(x=Var(name=nullpos), op="!=",
                               y=BinOp(x=Raw(code=t.cpp), op="::",
                                       y=Raw(code="npos"))), 
                    body=[ExprStmt(child=BinOp(x=Var(name=variable), op=".", 
                                y=FuncCall(name=Raw(code="resize"),
                                           args=[Raw(code=nullpos)])))])])
    return tree      

def vl_string_body(t, depth=0, prefix="", base_offset="buf+offset", 
                   variable=None):
    """Represents the body for the VL_String primitive."""
    
    if variable == None:
        variable = get_variable("x", depth=depth, prefix=prefix)
    
    tree = Block(nodes=[
                 ExprStmt(child=Assign(target=Var(name=variable), 
                            value=FuncCall(name=Raw(code="VLRead"),
                               args=[Raw(code=base_offset)],
                               targs=[Raw(code=t.cpp), Raw(code=t.db)])))])
    return tree

def uuid_body(t, depth=0, prefix="", base_offset="buf+offset"):
    """Represents the body for the boost::uuid primitive."""
    x = get_variable("x", depth=depth, prefix=prefix)
    total_size = get_variable("total_size", depth=depth, prefix=prefix)
    
    tree = Block(nodes=[
                 ExprStmt(child=FuncCall(name=Raw(code="memcpy"), 
                                         args=[Raw(code="&"+x), 
                                               Raw(code=base_offset),
                                               Raw(code=total_size)]))])
    return tree

def vl_body(t, depth=0, prefix="", base_offset="buf+offset"):
    """Represents the body for all C++ VL types."""
    x = get_variable("x", depth=depth, prefix=prefix)
    node = Block(nodes=[ExprStmt(child=Assign(target=Var(name=x),
                            value=FuncCall(name=Var(name="VLRead"),
                                           args=[Raw(code=base_offset)],
                                           targs=[Raw(code=t.cpp), 
                                                  Raw(code=t.db)])))])
    return node

def map_body(t, depth=0, prefix="", base_offset="buf+offset"):
    """Represents the body for C++ map type."""
    x = get_variable("x", depth=depth, prefix=prefix)
    k = get_variable("k", depth=depth, prefix=prefix)
    fieldlen = get_variable("fieldlen", depth=depth, prefix=prefix)
    
    key = CANON_TO_NODE[t.canon[1]]
    value = CANON_TO_NODE[t.canon[2]]
    
    key_prefix = prefix + template_args[t.canon[0]][0]
    key_name = get_variable("x", depth=depth+1, prefix=key_prefix)
    value_prefix = prefix + template_args[t.canon[0]][1]
    value_name = get_variable("x", depth=depth+1, prefix=value_prefix)
    
    key_size = get_variable("total_size", depth=depth+1, prefix=key_prefix)
    value_size = get_variable("total_size", depth=depth+1, prefix=value_prefix)
    
    item_size = "(" + key_size + "+" + value_size + ")"
    
    key_offset = base_offset + "+" + item_size + "*" + k
    value_offset = key_offset + "+" + key_size
    
    node = Block(nodes=[
          For(adecl=DeclAssign(type=Type(cpp="unsigned int"), 
                               target=Var(name=k), 
                               value=Raw(code="0")),
              cond=BinOp(x=Var(name=k), op="<", y=Var(name=fieldlen)),
              incr=LeftUnaryOp(op="++", name=Var(name=k)),
              body=[
                get_body(key, depth=depth+1, prefix=key_prefix,
                         base_offset=key_offset),
                get_body(value, depth=depth+1, prefix=value_prefix,
                         base_offset=value_offset),
                ExprStmt(child=Assign(target=Raw(code=x+"["+key_name+"]"),
                                      value=Raw(code=value_name)))])])
    return node

def pair_body(t, depth=0, prefix="", base_offset="buf+offset"):
    """Represents body for C++ pair type."""
    x = get_variable("x", depth=depth, prefix=prefix)
    
    item1 = CANON_TO_NODE[t.canon[1]]
    item2 = CANON_TO_NODE[t.canon[2]]
    
    item1_prefix = prefix + template_args[t.canon[0]][0]
    item2_prefix = prefix + template_args[t.canon[0]][1]
    item1_name = get_variable("x", depth=depth+1, prefix=item1_prefix)
    item2_name = get_variable("x", depth=depth+1, prefix=item2_prefix)
    
    item1_size = get_variable("total_size", depth=depth+1, prefix=item1_prefix)
    item2_size = get_variable("total_size", depth=depth+1, prefix=item2_prefix)
    
    item2_offset = base_offset + "+" + item1_size
    
    node = Block(nodes=[get_body(item1, depth=depth+1, prefix=item1_prefix,
                                 base_offset=base_offset), 
                        get_body(item2, depth=depth+1, prefix=item2_prefix,
                                 base_offset=item2_offset),
                        ExprStmt(child=Assign(
                            target=Raw(code=x),
                            value=FuncCall(name=Raw(code="std::make_pair"),
                                           args=[Raw(code=item1_name),
                                                 Raw(code=item2_name)])))])
    return node

def vector_primitive_body(t, depth=0, prefix="", base_offset="buf+offset"):
    """Represents body of C++ Vector<primitive> types."""
    x = get_variable("x", depth=depth, prefix=prefix)
    k = get_variable("k", depth=depth, prefix=prefix)
    fieldlen = get_variable("fieldlen", depth=depth, prefix=prefix)
    total_size = get_variable("total_size", depth=depth, prefix=prefix)
    
    vector_start = "&" + x + "[0]"
    
    node = Block(nodes=[ExprStmt(child=Assign(target=Var(name=x),
                                              value=FuncCall(
                                                  name=Raw(code=t.cpp),
                                                  args=[Raw(code=fieldlen)]))),
                       ExprStmt(child=FuncCall(name=Var(name="memcpy"),
                                               args=[Raw(code=vector_start),
                                                     Raw(code=base_offset),
                                                     Raw(code=total_size)]))])
    return node

def vector_body(t, depth=0, prefix="", base_offset="buf+offset"):
    """Represents body of C++ Vector<non-primitive> types."""
    x = get_variable("x", depth=depth, prefix=prefix)
    k = get_variable("k", depth=depth, prefix=prefix)
    fieldlen = get_variable("fieldlen", depth=depth, prefix=prefix)
    index = x + "[" + k + "]"
    
    child_prefix = get_prefix(prefix, t, 0) 
    child_var = get_variable("x", depth=depth+1, prefix=child_prefix)
    
    child_size = get_variable("total_size", depth=depth+1, prefix=child_prefix)
    child_offset = base_offset + "+" + child_size + "*" + k
    
    node = Block(nodes=[
          ExprStmt(child=Assign(target=Raw(code=x),
                                value=FuncCall(name=Raw(code=t.cpp),
                                               args=[Raw(code=fieldlen)]))),
          For(adecl=DeclAssign(type=Type(cpp="unsigned int"), 
                               target=Var(name=k), 
                               value=Raw(code="0")),
              cond=BinOp(x=Var(name=k), op="<", y=Var(name=fieldlen)),
              incr=LeftUnaryOp(op="++", name=Var(name=k)),
              body=[
                get_body(CANON_TO_NODE[t.canon[1]], depth=depth+1,
                         prefix=child_prefix,
                         base_offset=child_offset),
                ExprStmt(child=Assign(target=Var(name=index), 
                                      value=Raw(code=child_var)))
                ])])
    return node
    
def vec_string_body(t, depth=0, prefix="", base_offset="buf+offset"):
    """Represents body of C++ Vector<std::string> types."""
    x = get_variable("x", depth=depth, prefix=prefix)
    k = get_variable("k", depth=depth, prefix=prefix)
    index = x + "[" + k + "]"
    fieldlen = get_variable("fieldlen", depth=depth, prefix=prefix)
    
    string_prefix = get_prefix(prefix, t, 0)
    child_size = get_variable("total_size", depth=depth+1, prefix=string_prefix)
    child_offset = base_offset + "+" + child_size + "*" + k
    
    node = Block(nodes=[
          ExprStmt(child=Assign(target=Raw(code=x),
                                value=FuncCall(name=Raw(code=t.cpp),
                                               args=[Raw(code=fieldlen)]))),
          For(adecl=DeclAssign(type=Type(cpp="unsigned int"), 
                               target=Var(name=k), 
                               value=Raw(code="0")),
              cond=BinOp(x=Var(name=k), op="<", y=Var(name=fieldlen)),
              incr=LeftUnaryOp(op="++", name=Var(name=k)),
              body=[
                string_body(CANON_TO_NODE[t.canon[1]], depth=depth+1,
                              prefix=string_prefix, base_offset=child_offset, 
                              variable=index)
                ])])
    return node

def set_primitive_body(t, depth=0, prefix="", base_offset="buf+offset"):
    """Represents body of C++ set<primitive> types."""
    
    x = get_variable("x", depth=depth, prefix=prefix)
    fieldlen = get_variable("fieldlen", depth=depth, prefix=prefix)
    child_prefix = get_prefix(prefix, t, 0)
    xraw = get_variable("xraw", depth=depth+1, prefix=child_prefix)
    
    xraw_type = CANON_TO_NODE[t.canon[1]].cpp + "*"
    
    node = Block(nodes=[ExprStmt(child=DeclAssign(
                           type=Type(cpp=xraw_type),
                           target=Var(name=xraw),
                           value=FuncCall(name=Raw(code="reinterpret_cast"),
                                          targs=[Raw(code=xraw_type)],
                                          args=[Raw(code=base_offset)]))),
                        ExprStmt(child=Assign(
                                        target=Var(name=x),
                                        value=FuncCall(name=Raw(code=t.cpp),
                                                       args=[Raw(code=xraw), 
                                                             Raw(code=xraw
                                                                 +"+"
                                                                 +fieldlen)
                                                                 ])))])
    return node
    
def set_body(t, depth=0, prefix="", base_offset="buf+offset"):
    """Represents body of C++ set<non-primitive> types."""
    x = get_variable("x", depth=depth, prefix=prefix)
    k = get_variable("k", depth=depth, prefix=prefix)
    
    fieldlen = get_variable("fieldlen", depth=depth, prefix=prefix)
    
    child_prefix = get_prefix(prefix, t, 0)
    child_var = get_variable("x", depth=depth+1, prefix=child_prefix)
    
    item_size = get_variable("total_size", depth=depth+1, prefix=child_prefix)
    
    child_offset = base_offset + "+" + item_size + "*" + k
    
    node = Block(nodes=[
          For(adecl=DeclAssign(type=Type(cpp="unsigned int"), 
                               target=Var(name=k), 
                               value=Raw(code="0")),
              cond=BinOp(x=Var(name=k), op="<", y=Var(name=fieldlen)),
              incr=LeftUnaryOp(op="++", name=Var(name=k)),
              body=[
                get_body(CANON_TO_NODE[t.canon[1]], depth=depth+1,
                         prefix=child_prefix, base_offset=child_offset),
                ExprStmt(child=FuncCall(name=Raw(code=x+".insert"), 
                                        args=[Raw(code=child_var)]))])])
    return node

def set_string_body(t, depth=0, prefix="", base_offset="buf+offset"):
    """Represents body of C++ set<std::string> types."""
    x = get_variable("x", depth=depth, prefix=prefix)
    k = get_variable("k", depth=depth, prefix=prefix) 
    
    fieldlen = get_variable("fieldlen", depth=depth, prefix=prefix)
    
    string_prefix = get_prefix(prefix, t, 0)
    string_size = get_variable("total_size", depth=depth+1, prefix=string_prefix)
    string_name = get_variable("x", depth=depth+1, prefix=string_prefix)
    
    offset = base_offset + "+" + string_size + "*" + k
    
    node = Block(nodes=[
          For(adecl=DeclAssign(type=Type(cpp="unsigned int"),
                               target=Var(name=k), 
                               value=Raw(code="0")),
              cond=BinOp(x=Var(name=k), op="<", y=Var(name=fieldlen)),
              incr=LeftUnaryOp(op="++", name=Var(name=k)),
              body=[
                string_body(CANON_TO_NODE[t.canon[1]], depth=depth+1,
                            prefix=string_prefix, base_offset=offset),
                ExprStmt(child=FuncCall(name=Raw(code=x+".insert"), 
                                        args=[Raw(code=string_name)]))])])
    return node
    
def list_primitive_body(t, depth=0, prefix="", base_offset="buf+offset"):
    """Represents body of C++ list<primitive> types."""
    x = get_variable("x", depth=depth, prefix=prefix)
    fieldlen = get_variable("fieldlen", depth=depth, prefix=prefix)
    child_prefix = get_prefix(prefix, t, 0)
    xraw = get_variable("xraw", depth=depth+1, prefix=child_prefix)
    
    xraw_type = CANON_TO_NODE[t.canon[1]].cpp + "*"
    
    node = Block(nodes=[ExprStmt(child=DeclAssign(
                           type=Type(cpp=xraw_type),
                           target=Var(name=xraw),
                           value=FuncCall(name=Raw(code="reinterpret_cast"),
                                          targs=[Raw(code=xraw_type)],
                                          args=[Raw(code=base_offset)]))),
                        ExprStmt(child=Assign(
                                        target=Var(name=x),
                                        value=FuncCall(name=Raw(code=t.cpp),
                                                       args=[Raw(code=xraw), 
                                                             Raw(code=xraw
                                                                 +"+"
                                                                 +fieldlen)
                                                                 ])))])
    return node

def list_body(t, depth=0, prefix="", base_offset="buf+offset"):
    """Represents body of C++ list<non-primitive> types."""
    x = get_variable("x", depth=depth, prefix=prefix)
    k = get_variable("k", depth=depth, prefix=prefix)
    child_prefix = get_prefix(prefix, t, 0)
    child_variable = get_variable("x", depth=depth+1, prefix=child_prefix)
    fieldlen = get_variable("fieldlen", depth=depth, prefix=prefix)
    item_size = get_variable("total_size", depth=depth+1, prefix=child_prefix)
    offset = base_offset + "+" + item_size + "*" + k
    
    node = Block(nodes=[ 
          For(adecl=DeclAssign(type=Type(cpp="unsigned int"), 
                               target=Var(name=k), 
                               value=Raw(code="0")),
              cond=BinOp(x=Var(name=k), op="<", y=Var(name=fieldlen)),
              incr=LeftUnaryOp(op="++", name=Var(name=k)),
              body=[
                get_body(CANON_TO_NODE[t.canon[1]], depth=depth+1,
                            prefix=child_prefix, base_offset=offset),
                ExprStmt(child=FuncCall(name=Raw(code=x+".push_back"),
                                        args=[Raw(code=child_variable)]))])])
    return node

BODIES = {"INT": reinterpret_cast_body,
          "DOUBLE": reinterpret_cast_body,
          "FLOAT": reinterpret_cast_body,
          "BOOL": reinterpret_cast_body,
          "UUID": uuid_body,
          "STRING": string_body,
          "VL_STRING": vl_body,
          "BLOB": vl_body,
          "VECTOR_STRING": vec_string_body,
          "MAP": map_body,
          "PAIR": pair_body,
          "LIST_INT": list_primitive_body,
          "LIST_DOUBLE": list_primitive_body,
          "LIST_FLOAT": list_primitive_body,
          "LIST": list_body,
          "SET_INT": set_primitive_body,
          "SET_DOUBLE": set_primitive_body,
          "SET_FLOAT": set_primitive_body,
          "SET": set_body,
          "VECTOR_INT": vector_primitive_body,
          "VECTOR_DOUBLE": vector_primitive_body,
          "VECTOR_FLOAT": vector_primitive_body,
          "VECTOR": vector_body}

def get_body(t, depth=0, prefix="", base_offset="buf+offset"):
    """Get body nodes for a C++ type.
    
    Parameters
    ----------
    t : Type
        C++ type, canonical form.
    depth : int, optional
        Depth relative to initial, depth 0 type.
    prefix : str, optional
        Current prefix, determined by parent type.
    
    Returns
    -------
    Node
        Body nodes required for the type.
    """
    block = []
    block.append(get_decl(t, depth=depth, prefix=prefix))
    if is_primitive(t):
        if depth == 0:
            block.append(BODIES[t.db](t, depth=depth, prefix=prefix, 
                         base_offset=base_offset))
        else:
            block.append(BODIES[t.db](t, depth=depth, prefix=prefix, 
                         base_offset=base_offset))
    elif DB_TO_VL[t.db]:
        block.append(vl_body(t, depth=depth, prefix=prefix,
                             base_offset=base_offset))
    elif t.db in BODIES:
        block.append(BODIES[t.db](t, depth=depth, prefix=prefix,
                                  base_offset=base_offset))
    elif t.canon[0] in BODIES:
        block.append(BODIES[t.canon[0]](t, depth=depth, prefix=prefix,
                                        base_offset=base_offset))
    else:
        raise ValueError("No generation specified for type " + t.db)
    return Block(nodes=block)

#teardown functions

TEARDOWN_STACK = []
VARS = []

def normal_close(t):
    """Represents the generic close to an hdf5 type code block."""
    x = get_variable("x", depth=0, prefix="")
    
    tree = Block(nodes=[
        ExprStmt(child=Assign(target=Var(name="is_row_selected"),
                 value=FuncCall(name=Var(name="CmpConds"), 
                                targs=[Raw(code=t.cpp)],
                            args=[Raw(code="&"+x),
                                  Raw(code="&(field_conds[qr.fields[j]])")]))),
        If(cond=Var(name="is_row_selected"),
           body=[ExprStmt(child=Assign(target=Var(name="row[j]"),
                                       value=Var(name=x)))])])
    
    for i in range(len(TEARDOWN_STACK)):
        var_name = TEARDOWN_STACK.pop()
        teardown = ExprStmt(child=FuncCall(name=Var(name="H5Tclose"),
                                           args=[Raw(code=var_name)]))
        tree.nodes.append(teardown)
    return tree

def get_teardown(t):
    return normal_close(t)

def indent(text, prefix, predicate=None):
    """This function copied from textwrap library version 3.3.

    Adds 'prefix' to the beginning of selected lines in 'text'.
    If 'predicate' is provided, 'prefix' will only be added to the lines
    where 'predicate(line)' is True. If 'predicate' is not provided,
    it will default to adding 'prefix' to all non-empty lines that do not
    consist solely of whitespace characters.
    """
    if predicate is None:
        def predicate(line):
            return line.strip()

    def prefixed_lines():
        for line in text.splitlines(True):
            yield (prefix + line if predicate(line) else line)
    return ''.join(prefixed_lines())

def typeid(t):
    node = CANON_TO_NODE[t]
    return FuncCall(name=Raw(code="typeid"), args=[Raw(code=node.cpp)])

def no_vl(t):
    if DB_TO_VL[t.db]:
        return False
    else:
        if is_primitive(t):
            return True
        else:
            ret = True
            for i in t.canon[1:]:
                ret = ret and no_vl(CANON_TO_NODE[i])
            return ret

NOT_VL = []

VARIATION_DICT = {}
ORIGIN_DICT = {}

def get_dim_shape(canon, start=0, depth=0):
    tshape = []
    i = 0
    if isinstance(canon, str):
        tshape = start + i
        i += 1
        if depth == 0:
            return i, [tshape]
        else:
            return i, tshape
    else:
        for u in canon:
            j, jshape = get_dim_shape(u, start=start+i, depth=depth+1)
            i += j
            tshape.append(jshape)
        return i, tshape

def flatten(canon):
    if isinstance(canon, str):
        return [canon]
    result = list(canon)
    result[0] = canon
    i = 1
    while i < len(result):
        if isinstance(result[i], str):
            i += 1
        else:
            temp = result[i][1:]
            i += 1
            for j in range(0, len(temp)):
                result.insert(i+j, temp[j])
    if isinstance(canon, str):
        print(result)
    return tuple(result)  

def get_vl_cond(t):
    vl_count = 0
    vl_potential_count = 0
    op_list = []
    shape_len, dim_shape = get_dim_shape(t.canon)
    
    flat_canon = flatten(t.canon)
    flat_shape = zip(flat_canon, [x for x in range(shape_len)])
    
    for sub_type, index in flat_shape:
        node = CANON_TO_NODE[sub_type]
        #This type is VL
        if DB_TO_VL[node.db]:
            vl_count += 1
            vl_potential_count += 1
            op_list.append(BinOp(x=Raw(code="shape["+str(index)+"]"), 
                                 op="<", y=Raw(code="1")))
        #Find out if type could be VL
        else:
            orig_type = ORIGIN_DICT[sub_type]
            if VARIATION_DICT[orig_type]:
                vl_potential_count += 1
                op_list.append(BinOp(x=Raw(code="shape["+str(index)+"]"),
                                     op=">=", y=Raw(code="1"))) 
    
    current_bool = op_list[0]
    for i in range(1,len(op_list)):
        current_bool = BinOp(x=current_bool, op="&&", y=op_list[i])
    
    if vl_count == vl_potential_count:
        current_bool = BinOp(x=Raw(code="shape.empty()"), op="||", 
                             y=current_bool)
    return current_bool

def VL_ADD_BLOCK(t, item_var):
    node = If(cond=BinOp(x=FuncCall(name=Raw(code="vldts_.count"),
                                    args=[Raw(code=t.db)]),
                         op="==",
                         y=Raw(code="0")),
              body=[ExprStmt(child=BinOp(
                                    x=Raw(code="vldts_["+t.db+"]"),
                                    op="=",
                                    y=Raw(code="H5Tvlen_create("+item_var+")"))),
                    ExprStmt(child=FuncCall(
                                        name=Raw(code="opened_types_.insert"),
                                        args=[Raw(code="vldts_["+t.db+"]")]))])
    return node
    
def get_vl_body(t, current_shape_index=0):
    body = Block(nodes=[])
    body.nodes.append(ExprStmt(child=Raw(code="shape=shapes[i]")))
    body.nodes.append(ExprStmt(child=Raw(code="dbtypes[i]="+ t.db)))
    #do this for every variation.
    body.nodes.append(get_item_type(t))
    type_var = get_variable("item_type", prefix="", depth=0)
    size_expression = Raw(code=get_item_size(t))
    body.nodes.append(ExprStmt(child=BinOp(x=Raw(code="dst_sizes[i]"),
                                               op="=",
                                               y=size_expression)))
    if DB_TO_VL[t.db]:
        body.nodes.append(ExprStmt(child=BinOp(x=Raw(code="field_types[i]"),
                                           op="=",
                                           y=Raw(code="sha1_type_"))))
        body.nodes.append(VL_ADD_BLOCK(t, type_var))
    else:
        body.nodes.append(ExprStmt(child=BinOp(x=Raw(code="field_types[i]"),
                                           op="=",
                                           y=Raw(code=type_var))))
        body.nodes.append(ExprStmt(child=FuncCall(
                                        name=Raw(code="opened_types_.insert"),
                                        args=[Raw(code="field_types[i]")])))
    return body

HDF5_TYPES = {"INT": "H5T_NATIVE_INT",
              "DOUBLE": "H5T_NATIVE_DOUBLE",
              "FLOAT": "H5T_NATIVE_FLOAT",
              "BOOL": "H5T_NATIVE_CHAR",
              "STRING": "CreateFLStrType({size})",
              "BLOB": "sha1_type_",
              "UUID": "uuid_type_"}

PRIMITIVE_SIZES = {"INT": "sizeof(int)",
                   "DOUBLE": "sizeof(double)",
                   "FLOAT": "sizeof(float)",
                   "BOOL": "sizeof(char)",
                   "VL_STRING": "CYCLUS_SHA1_SIZE",
                   "BLOB": "CYCLUS_SHA1_SIZE",
                   "UUID": "CYCLUS_UUID_SIZE"}

VL_TO_FL_CONTAINERS = {"VL_VECTOR": "VECTOR",
                       "VL_SET": "SET",
                       "VL_LIST": "LIST",
                       "VL_MAP": "MAP"}

def get_item_type(t, shape_array=None, prefix="", depth=0):
    #We need to keep a persistant shape array, unless initial call.
    if shape_array == None:
        shape_len, dim_shape = get_dim_shape(t.canon)
    else:
        dim_shape = shape_array
    node = Block(nodes=[])
    type_var = get_variable("item_type", prefix=prefix, depth=depth)
    node.nodes.append(ExprStmt(child=Decl(type=Type(cpp="hid_t"), 
                                          name=Var(name=type_var))))
    #handle primitive
    if isinstance(t.canon, str):
        if DB_TO_VL[t.db]:
            node.nodes.append(ExprStmt(child=Assign(
                                                 target=Var(name=type_var),
                                                 value=Raw(code="sha1_type_"))))
            return node
        else:
            primitive_type = Raw(code=HDF5_TYPES[t.db].format(size="shape["
                                                              +str(dim_shape[0])
                                                              +"]"))
            node.nodes.append(ExprStmt(child=Assign(target=Var(name=type_var),
                                                    value=primitive_type)))
            return node
    #dependent types
    else:
        container_type = t.canon[0]
        if DB_TO_VL[t.db]:
            container_type = VL_TO_FL_CONTAINERS[t.canon[0]]
        canon_shape = list(zip(t.canon, dim_shape))
        shape_var = get_variable("shape0", prefix="", depth=depth+1)
        node.nodes.append(ExprStmt(
                                child=DeclAssign(
                                         type=Type(cpp="hsize_t"),
                                         target=Var(name=shape_var),
                                         value=Raw(code="shape["
                                                   +str(dim_shape[0])+"]"))))
        if len(canon_shape[1:]) == 1:
            #not a compound type.
            item_canon, item_shape = canon_shape[1]
            #get nodes initializing our child type
            child_array = (item_shape if isinstance(item_shape, list) 
                                      else [item_shape])
            node.nodes.append(get_item_type(CANON_TO_NODE[item_canon],
                                            shape_array=child_array,
                                            prefix=template_args[container_type][0],
                                            depth=depth+1))
        else:
            #this is a compound type.
            child_dict = OrderedDict()
            #1. Get all child item type nodes, recursively.
            for i in range(1, len(canon_shape)):
                item_canon, item_shape = canon_shape[i]
                item_node = CANON_TO_NODE[item_canon]
                child_array = (item_shape if isinstance(item_shape, list)
                                          else [item_shape])
                node.nodes.append(get_item_type(item_node,
                                                shape_array=child_array,
                                                prefix=template_args[container_type][i-1],
                                                depth=depth+1))
                item_var = get_variable("item_type", 
                                        prefix=template_args[container_type][i-1],
                                        depth=depth+1)
                #2. Get item sizes.
                child_dict[item_var] = get_item_size(item_node, child_array,
                                                     depth=depth+1)
            #3. Create compound type using total item size.
            compound = H5Tcreate_compound(list(child_dict.values()))
            node.nodes.append(ExprStmt(child=Assign(target=Raw(code=type_var),
                                                    value=compound)))
            #4. Insert individual children into the compound type.            
            node.nodes.append(H5Tinsert(container_type, type_var, child_dict))
            
        if container_type in variable_length_types:
            child_item_var = get_variable("item_type", prefix="", depth=depth+1)
            array_node = ExprStmt(child=Assign(target=Var(name=type_var),
                                               value=H5Tarray_create2(
                                                           child_item_var,
                                                           rank=1,
                                                           dims="&"+shape_var)))
            
            node.nodes.append(array_node)
    return node

def get_item_size(t, shape_array=None, depth=0):
    """Resolves item size recursively.
    
    We can dig down into a type until we reach eventual primitives, and then
    multiply the known sizes of those primitives by the lengths of their
    containers. Container length is defined in the C++ shape array.
    
    Parameters
    ----------
    t : Type
        The type whose size is in question
    shape_array : list, optional
        Dimensioned list of shape array indicies, same shape as t.canon
    depth : int, optional
        Recursive depth counter
    
    Returns
    -------
    size : str
        String of C++ expression representing t's size.
    """
    if shape_array == None:
        shape_array = get_dim_shape(t.canon)[1]
    if is_primitive(t):
        if t.db in PRIMITIVE_SIZES.keys():
            return PRIMITIVE_SIZES[t.db]
        else:
            return "shape[" + str(shape_array[0]) + "]"
    else:
        size = "("
        if DB_TO_VL[t.db]:
            size += "CYCLUS_SHA1_SIZE"
        else:
            size += "("
            if len(t.canon[1:]) > 1:
                children = []
                for child_index in range(1, len(t.canon)):
                    child_array = shape_array[child_index]
                    if not isinstance(child_array, list):
                        child_array = [child_array]
                    children.append(get_item_size(
                                           CANON_TO_NODE[t.canon[child_index]],
                                           child_array,
                                           depth=depth+1))
                size += "+".join(children)
            else:
                child_array = shape_array[1]
                if not isinstance(child_array, list):
                    child_array = [child_array]
                size += get_item_size(CANON_TO_NODE[t.canon[1]], child_array,
                                      depth=depth+1)
            size += ")"
            if t.canon[0] in variable_length_types:
                size += "*" + "shape[" + str(shape_array[0]) + "]"
        size += ")"
        return size    

def H5Tarray_create2(item_variable, rank=1, dims="&shape0"):
    """Node representation of the C++ H5Tarray_create2 method.
    
    Parameters
    ----------
    item_variable : str
        Variable name of HDF5 array item.
    rank : int, optional
        Number of HDF5 array dimensions.
    dims : str, optional
        Variable (by reference) of shape array belonging to HDF5 array

    Returns
    -------
    node : FuncCall
        Node of H5Tarray_create2 function call.
    """     
    node = FuncCall(name=Var(name="H5Tarray_create2"), 
                    args=[Raw(code=item_variable), Raw(code=str(rank)),
                          Raw(code=dims)])
    return node

def H5Tcreate_compound(sizes):
    """Node representation of the HDF5 compound type creation function.
    
    Parameters
    ----------
    sizes : list
        List of type sizes, all must be str type.
    
    Returns
    -------
    node : FuncCall
        H5Tcreate function call node.
    """
    node = FuncCall(name=Var(name="H5Tcreate"), args=[Raw(code="H5T_COMPOUND"),
                                            Raw(code="+".join(sizes))])
    return node
    
def H5Tinsert(container_type, compound_var, types_sizes_dict):
    node = Block(nodes=[])
    buf = str(0)
    keys = list(types_sizes_dict.keys())
    for i in range(len(types_sizes_dict)):
        type_var = keys[i]
        type_size = types_sizes_dict[type_var]
        descriptor = "\"" + template_args[container_type][i] + "\""
        func = FuncCall(name=Var(name="H5Tinsert"), args=[])
        func.args.append(Raw(code=compound_var))
        func.args.append(Raw(code=descriptor))
        func.args.append(Raw(code=buf))
        buf += "+" + type_size
        func.args.append(Raw(code=type_var))
        node.nodes.append(ExprStmt(child=func))
    return node

def main():
    global NOT_VL
    global VARIATION_DICT
    global ORIGIN_DICT
    
    output = ""
    CPPGEN = CppGen()
<<<<<<< HEAD
    try:
        gen_instruction = sys.argv[1]
    except:
        raise ValueError("No valid generation instruction provided")    
    if gen_instruction == "QUERY":
        for type in CANON_SET:
            type_node = CANON_TO_NODE[type]
            setup = get_setup(type_node)
            body = get_body(type_node)
            teardown = get_teardown(type_node)
            read_x = Block(nodes=[setup, body, teardown])
            output += CPPGEN.visit(case_template(type_node, read_x))
        print(output)
    elif gen_instruction == "VL_ADD":
        node = Block(nodes=[])
        vl_types = set([CANON_TO_NODE[t] for t in CANON_SET 
                                         if DB_TO_VL[CANON_TO_NODE[t].db]])
        for t in vl_types:
            is_compound = (variable_length_types[t.canon[0]] 
                           and len(t.canon[1:]) > 1)
            
            #this needs to be either a primitive HDF5 type,
            #or a compound item_type built from the size of
            #the individual primitives.
            item_type = ""
            if_statement = If(cond=BinOp(x=FuncCall(
                                              name=Raw(code="vldts_.count"),
                                              args=[Raw(code=t.db)]),
                                         op="==",
                                         y=Raw(code="0")),
                              body=[ExprStmt(child=Assign(
                                        target=Raw(code="vldts_["+t.db+"]"),
                                        value=FuncCall(
                                            name=Raw(code="H5Tvlen_create"),
                                            args=[Raw(code=item_type)]))),
                                    ExprStmt(child=FuncCall(
                                            name=Raw(
                                               code="opened_types_.insert"), 
                                            args=[Raw(
                                               code="vldts_["+t.db+"]")]))])
            node.nodes.append(if_statement)
        output += CPPGEN.visit(node)
        print(output)
    elif gen_instruction == "CREATE":
        
        #get all base types as node.
        fixed_length_types = set(t for t in CANON_SET 
                                 if no_vl(CANON_TO_NODE[t]))
        
        #Use base types as keys, vals are lists of VL variant nodes.
        VARIATION_DICT = {n: [CANON_TO_NODE[x] for x in CANON_SET 
                                                    if (CANON_TO_NODE[x].cpp 
                                                        == CANON_TO_NODE[n].cpp)
                                                    and (CANON_TO_NODE[x].db 
                                                        != CANON_TO_NODE[n].db)]
                          for n in fixed_length_types}
        
        #Add Blob because it was initially filtered out as a VL type
        VARIATION_DICT[('BLOB')] = []
        
        for i in VARIATION_DICT.keys():
            ORIGIN_DICT[i] = i
            if VARIATION_DICT[i] != []:
                for j in VARIATION_DICT[i]:
                    ORIGIN_DICT[j.canon] = i
                    
        NOT_VL = [x for x in VARIATION_DICT.keys() if not VARIATION_DICT[x]] 
        
        #bodies of base types to use as top level if/else if stmts
        if_bodies = {n: Block(nodes=[]) for n in VARIATION_DICT.keys()}
        
        for n in VARIATION_DICT.keys():
            variations = VARIATION_DICT[n]
            key_node = CANON_TO_NODE[n]
            try:
                initial_type = variations.pop()
                sub_if = If(cond=get_vl_cond(initial_type),
                            body=[get_vl_body(initial_type)],
                            elifs=[(get_vl_cond(v), 
                                   [get_vl_body(v)]) 
                                  for v in variations],
                            el=Block(nodes=[get_vl_body(key_node)]))
                #Nodes for every base type
                if_bodies[n].nodes.append(sub_if)
            except IndexError:
                lone_node = get_vl_body(key_node)
                if_bodies[n].nodes.append(lone_node)

        initial_node, initial_body = if_bodies.popitem()
        if_statement = If(cond=BinOp(x=Var(name="valtype"), op="==", 
                                     y=typeid(initial_node)),
                          body=[initial_body],
                          elifs=[(BinOp(x=Var(name="valtype"), op="==",
                                        y=typeid(t)), [if_bodies[t]])
                                        for t in if_bodies.keys()],
                          el=Nothing())
        output += CPPGEN.visit(if_statement)
        print(output)
    elif gen_instruction == "FILL":
        print(output)
    elif gen_instruction == "VL":
        print(output)
    else:
        raise ValueError("No valid generation instruction provided")   
=======
    for type in CANON_SET:
        type_node = CANON_TO_NODE[type]
        setup = get_setup(type_node)
        body = get_body(type_node)
        teardown = get_teardown(type_node)
        read_x = Block(nodes=[setup, body, teardown])
        output += CPPGEN.visit(case_template(type_node, read_x))
    output = indent(output, INDENT * 5)
    print(output)

>>>>>>> ee980a78
if __name__ == '__main__':
    main()<|MERGE_RESOLUTION|>--- conflicted
+++ resolved
@@ -1428,7 +1428,6 @@
     
     output = ""
     CPPGEN = CppGen()
-<<<<<<< HEAD
     try:
         gen_instruction = sys.argv[1]
     except:
@@ -1532,18 +1531,6 @@
     elif gen_instruction == "VL":
         print(output)
     else:
-        raise ValueError("No valid generation instruction provided")   
-=======
-    for type in CANON_SET:
-        type_node = CANON_TO_NODE[type]
-        setup = get_setup(type_node)
-        body = get_body(type_node)
-        teardown = get_teardown(type_node)
-        read_x = Block(nodes=[setup, body, teardown])
-        output += CPPGEN.visit(case_template(type_node, read_x))
-    output = indent(output, INDENT * 5)
-    print(output)
-
->>>>>>> ee980a78
+        raise ValueError("No valid generation instruction provided")
 if __name__ == '__main__':
     main()