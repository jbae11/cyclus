#include <iostream>
#include <cstdlib>
#include <cstring>
#include <string>
#include "boost/program_options.hpp"
#include "boost/shared_ptr.hpp"

#include "Model.h"
#include "BookKeeper.h"
#include "Timer.h"
#include "CycException.h"
#include "Env.h"
#include "Logger.h"
#include "XMLFileLoader.h"

using namespace std;
namespace po = boost::program_options;

//-----------------------------------------------------------------------
// Main entry point for the test application...
//-----------------------------------------------------------------------
int main(int argc, char* argv[]) {
  // verbosity help msg
  std::string vmessage = "output log verbosity. Can be text:\n\n";
  vmessage += "   LEV_ERROR (least verbose, default), LEV_WARN, \n   LEV_INFO1 (through 5), and LEV_DEBUG1 (through 5).\n\n";
  vmessage += "Or an integer:\n\n   0 (LEV_ERROR equiv) through 11 (LEV_DEBUG5 equiv)\n";

  // parse command line options
  po::options_description desc("Allowed options");
  desc.add_options()
    ("help,h", "produce help message")
    ("no-model", "only print log entries from cyclus core code")
    ("no-mem", "exclude memory log statement from logger output")
    ("verb,v", po::value<string>(), vmessage.c_str())
    ("output-path,o", po::value<string>(), "output path")
    ("input-file", po::value<string>(), "input file")
    ;

  po::variables_map vm;
  po::store(po::parse_command_line(argc, argv, desc), vm);
  po::notify(vm);

  po::positional_options_description p;
  p.add("input-file", 1);

  //po::variables_map vm;
  po::store(po::command_line_parser(argc, argv).
            options(desc).positional(p).run(), vm);
  po::notify(vm);

  // announce yourself
  cout << endl;
  cout << "|--------------------------------------------|" << endl;
  cout << "|                  Cyclus                    |" << endl;
  cout << "|       a nuclear fuel cycle simulator       |" << endl;
  cout << "|  from the University of Wisconsin-Madison  |" << endl;
  cout << "|--------------------------------------------|" << endl;
  cout << endl;

  bool success = true;

  // respond to command line args
  if (vm.count("help")) {
    string err_msg = "Cyclus usage requires an input file.\n";
    err_msg += "Usage:   cyclus [path/to/input/filename]\n";
    cout << err_msg << endl;
    cout << desc << "\n";
    return 0;
  }

  if (vm.count("no-model")) {
    Logger::NoModel() = true;
  }

  if (vm.count("no-mem")) {
    Logger::NoMem() = true;
  }

  if (! vm.count("input-file")) {
    string err_msg = "Cyclus usage requires an input file.\n";
    err_msg += "Usage:   cyclus [path/to/input/filename]\n";
    cout << err_msg << endl;
    cout << desc << "\n";
    return 0;
  }

  if (vm.count("verb")) {
    std::string v_level = vm["verb"].as<string>();
    if (v_level.length() < 3) {
      Logger::ReportLevel() = (LogLevel)strtol(v_level.c_str(), NULL, 10);
    } else {
      Logger::ReportLevel() = Logger::ToLogLevel(v_level);
    }
  }

  // tell ENV the path between the cwd and the cyclus executable
  string path = Env::pathBase(argv[0]);
  Env::setCyclusRelPath(path);

<<<<<<< HEAD
  // get output db location
  string output_path;
=======
  string output_path = Env::checkEnv("PWD");
>>>>>>> 00d823ea
  string fname = "cyclus.sqlite";
  if (vm.count("output-path")){
    output_path = vm["output-path"].as<string>();
    string ext = ".sqlite";
    string::size_type sql_ext_pos = output_path.rfind(ext);
    string::size_type last_slash_pos = output_path.rfind("/");
    if (sql_ext_pos != string::npos) {
<<<<<<< HEAD
      string::size_type last_slash_pos = output_path.rfind("/");
      int fname_len = output_path.length() - last_slash_pos - 1;
      fname = output_path.substr( last_slash_pos+1, fname_len);
      output_path = output_path.substr(0,output_path.length()-fname_len); 
    }
  } else { 
    output_path = Env::checkEnv("PWD");
  }

  // create output db
=======
      if (last_slash_pos != string::npos) {
        int fname_len = output_path.length() - last_slash_pos - 1;
        fname = output_path.substr( last_slash_pos+1, fname_len);
        output_path = output_path.substr(0,output_path.length()-fname_len); 
      } else {
        fname = output_path;
        output_path = Env::checkEnv("PWD");
      }
    }
  }
>>>>>>> 00d823ea
  try {
    BI->createDB(output_path, fname);
  } catch (CycException ge) {
    success = false;
    CLOG(LEV_ERROR) << ge.what();
  }

  // read input file and setup simulation
  try {
    string inputFile = vm["input-file"].as<string>();
    set<string> module_types = Model::dynamic_module_types();
    XMLFileLoader loader(inputFile);
    loader.load_control_parameters();
    loader.load_recipes();
    loader.load_dynamic_modules(module_types);
  } catch (CycException e) {
    success = false;
    CLOG(LEV_ERROR) << e.what();
  }

  // sim construction - should be handled by some entity
  Model::constructSimulation();

  // print the model list
  Model::printModelList();
  
  // Run the simulation 
  try {
    TI->runSim();
  } catch (CycException err) {
    success = false;
    CLOG(LEV_ERROR) << err.what();
  }

  // Close Dynamically loaded modules 
  try {
    Model::unloadModules();
  } catch (CycException err) {
    success = false;
    CLOG(LEV_ERROR) << err.what();
  }

  // Close the output file
  try {
    BI->closeDB();
  } catch (CycException ge) {
    success = false;
    CLOG(LEV_ERROR) << ge.what();
  }

  if (success) {
    cout << endl;
    cout << "|--------------------------------------------|" << endl;
    cout << "|                  Cyclus                    |" << endl;
    cout << "|              run successful                |" << endl;
    cout << "|--------------------------------------------|" << endl;
    cout << "Output location: " << output_path << fname << endl;
    cout << endl;
  } else {
    cout << endl;
    cout << "|--------------------------------------------|" << endl;
    cout << "|                  Cyclus                    |" << endl;
    cout << "|           run *not* successful             |" << endl;
    cout << "|--------------------------------------------|" << endl;
    cout << endl;
  }

  return 0;
}<|MERGE_RESOLUTION|>--- conflicted
+++ resolved
@@ -97,42 +97,26 @@
   string path = Env::pathBase(argv[0]);
   Env::setCyclusRelPath(path);
 
-<<<<<<< HEAD
   // get output db location
-  string output_path;
-=======
-  string output_path = Env::checkEnv("PWD");
->>>>>>> 00d823ea
-  string fname = "cyclus.sqlite";
+  string output_path = Env::checkEnv("PWD");  // default
+  string fname = "cyclus.sqlite";             // default
   if (vm.count("output-path")){
-    output_path = vm["output-path"].as<string>();
+    string arg = vm["output-path"].as<string>();
     string ext = ".sqlite";
-    string::size_type sql_ext_pos = output_path.rfind(ext);
-    string::size_type last_slash_pos = output_path.rfind("/");
-    if (sql_ext_pos != string::npos) {
-<<<<<<< HEAD
-      string::size_type last_slash_pos = output_path.rfind("/");
-      int fname_len = output_path.length() - last_slash_pos - 1;
-      fname = output_path.substr( last_slash_pos+1, fname_len);
-      output_path = output_path.substr(0,output_path.length()-fname_len); 
+    string::size_type sql_ext_pos = arg.rfind(ext);
+    string::size_type last_slash_pos = arg.rfind("/");
+    if (sql_ext_pos != string::npos) {        // found *.sqlite
+      if (last_slash_pos != string::npos) {   // found */*
+        int fname_len = arg.length() - last_slash_pos - 1;
+        fname = arg.substr( last_slash_pos+1, fname_len);
+        output_path = arg.substr(0,arg.length()-fname_len-1); 
+      } else {
+        fname = arg;
+      }
     }
-  } else { 
-    output_path = Env::checkEnv("PWD");
   }
 
   // create output db
-=======
-      if (last_slash_pos != string::npos) {
-        int fname_len = output_path.length() - last_slash_pos - 1;
-        fname = output_path.substr( last_slash_pos+1, fname_len);
-        output_path = output_path.substr(0,output_path.length()-fname_len); 
-      } else {
-        fname = output_path;
-        output_path = Env::checkEnv("PWD");
-      }
-    }
-  }
->>>>>>> 00d823ea
   try {
     BI->createDB(output_path, fname);
   } catch (CycException ge) {
@@ -189,7 +173,7 @@
     cout << "|                  Cyclus                    |" << endl;
     cout << "|              run successful                |" << endl;
     cout << "|--------------------------------------------|" << endl;
-    cout << "Output location: " << output_path << fname << endl;
+    cout << "Output location: " << output_path << "/" << fname << endl;
     cout << endl;
   } else {
     cout << endl;
