// Message.h
// A Message class for inter-entity requests, instructions, etc.

#if !defined(_MESSAGE)
#define _MESSAGE

#include <vector>
#include <string>
#include "boost/intrusive_ptr.hpp"

#include "Model.h"
#include "Resource.h"
#include "IntrusiveBase.h"
#include "Table.h"
#include "CycException.h"

class Communicator;
class Model;
class Message;
class MarketModel;

typedef boost::intrusive_ptr<Message> msg_ptr;

/**
   An enumerative type to specify which direction 
   (up or down the class hierarchy) this message is moving. 
 */
enum MessageDir {UP_MSG, DOWN_MSG, NONE_MSG};

class CycCircularMsgException: public CycException {
  public: CycCircularMsgException() :
      CycException("Message receiver and sender are the same.") { };
};

class CycNoMsgReceiverException: public CycException {
  public: CycNoMsgReceiverException() : 
      CycException("Can't send the message - must call setNextDest first") { };
};

class CycNullMsgParamException: public CycException {
  public: CycNullMsgParamException(std::string msg) : CycException(msg) {};
};

/**
   A transaction structure to include in any message. 
 */
struct Transaction {
  /**
     The commodity that is being requested or offered in this Message. 
   */
  std::string commod;

  /**
     True if this is an offer, false if it's a request 
   */
  bool is_offer;

  /**
     The minimum fraction of the specified commodity that the 
     requester is willing to accept or the offerer is willing to send. 
   */
  double minfrac;

  /**
     The price per unit of the commodity being requested or offered. 
   */
  double price;

  /**
     A specific resource with which this transaction is concerned.
   */
  rsrc_ptr resource;

  /**
     The supplier in this transaction. 
   */
  Model* supplier;

  /**
     The requester in this transaction. 
   */
  Model* requester;
};


/**
   A Message class for inter-entity communication. 
    
   @section intro Introduction 
    
   The MessageClass describes the structure of messages that 
   CommunicatorClass models pass during the simulation. 
    
   @section msgStructure Message Data Structure 
    
   Messages have a path and contain a transaction data structure. The 
   path directs the movement of the message through the appropriate 
   channels and the transaction includes information about the material 
   order to be offered, requested, or filled. 
    
   @section path Path 
    
   A message contains a reference (pointer) to its originator and the 
   intended receiver. The message class is designed to facilitate a two 
   leg path. The first leg, the message is in an "outgoing" state. The 
   originator will specify the next stop (next communicator) to receive 
   the message and invoke the sendOn() method of the message. The next 
   stop communicator receives the message, does necessary processing, 
   sets the message's "next stop", and invokes the message's sendOn() 
   method. This process is repeated until the message direction is 
   flipped to the incoming (return leg) state. When in the incomming 
   state, a communicator invokes the sendOn() method and the message is 
   sent to the communicator from which this communicator received the 
   message. An example of the message passing is outlined below:  
   - Up/outgoing message: 
   -# Inside originator 
   -# msg->setNextDest(next_stop) 
   -# msg->sendOn() 
   -# message object invokes receiveMessage(this) for next_stop 
   -# Inside stop A 
   -# msg->setNextDest(next_stop) 
   -# msg->sendOn() 
   -# message object invokes receiveMessage(this) for next_stop 
   -# Inside stop B 
   -# msg->setNextDest(next_stop) 
   -# msg->sendOn() 
   -# message object invokes receiveMessage(this) for next_stop 
   -# Inside stop C 
   -# flip message direction 
   - Down/incoming message: 
   -# Inside stop C 
   -# msg->sendOn() 
   -# message object invokes receiveMessage(this) for stop B 
   -# Inside stop B 
   -# msg->sendOn() 
   -# message object invokes receiveMessage(this) for stop A 
   -# message arrives back at its originating communicator. 
    
   Note that all attempts to specify a "next stop" for a down/incoming 
   message are ignored. Incoming messages simply follow their upward 
   path in reverse order. This paradigm allows for an arbitrary 
   communicator to communicator path (for the outgoing leg). The message 
   is also guaranteed to retrace its path on an incoming leg provided 
   each communicator invokes the message's sendOn() method. 
    
   In order for a message to arrive at the destination as intended by 
   its originator, each communicator may check to see if it is the 
   receiver. If not, it should continue forwarding the message in some 
   defined way (usually up to its parent).
   
   @section transaction Transaction 
   The transaction contains information about the material order to be 
   offered, requested, or filled. Sufficient information for specifying 
   the transaction follows: 
   - the amount of the given Commodity being offered/requested 
   - the minimum amount acceptible for this transaction 
   - the price of the Commodity 
   - the specific resource to be traded 
    
   Communicator classes that utilize the Message class to communicate with
   each other during the simulation include RegionModel, InstModel,
   FacilityModel and MarketModel classes.
 */
class Message: IntrusiveBase<Message> {
<<<<<<< HEAD
 private:
  /**
     The direction this message is traveling 
     (up or down the class hierarchy). 
   */
  MessageDir dir_;
  
  /**
     The Transaction with which this message is concerned 
   */
  Transaction trans_;
  
  /**
     The Communicator who sent this Message. 
   */
  Communicator* sender_;
  
  /**
     The Communicator who will receive this Message. 
   */
  Communicator* recipient_;

  /**
     Pointers to each model this message passes through. 
   */
  std::vector<Communicator*> path_stack_;
  
  /**
     the most recent communicator to receive this message. 
      
     Used to prevent circular messaging. 
   */
  Communicator* current_owner_;

  /**
     offer/request partner for this message (only for matched pairs) 
   */
  msg_ptr partner_;
  
  /**
     Checks required conditions prior to sending a message. 
   */
  void validateForSend();

  /**
     mark a Model* as a participating sim agent (not a template) 
   */
  void setRealParticipant(Communicator* who);
  
  /**
     stores the next available transaction ID 
   */
  static int nextTransID_;

  /**
     a boolean to determine if the message has completed its route 
   */
  bool dead_;
=======

 private:
  void constructBase(Communicator* sender);
>>>>>>> cf9daca7

 public:
  /**
     Creates an empty upward message from some communicator. 
      
     @param sender the sender of this Message 
   */
  Message(Communicator* sender);

  /**
     Creates an upward message using the given 
     sender, and receiver. 
      
     @param sender sender of this Message 
     @param receiver receiver of this Message 
   */
  Message(Communicator* sender, Communicator* receiver);
  
  /**
     Creates an upward message using the given sender, 
     receiver, and transaction. 
      
     @param sender sender of this Message 
     @param receiver receiver of this Message 
     @param trans the message's transaction specifics 
   */
  Message(Communicator* sender, Communicator* receiver, Transaction trans);

  virtual ~Message();

  /**
     The copy returned will contain a clone of this message's transaction (this
     is a deep copy).

     @return a newly allocated copy of this message object
   */
  msg_ptr clone();

  /**
     Send this message to the next communicator in it's path 
      
     Messages heading up (UP_MSG) are forwareded to the communicator 
     designated by the setNextDest(Communicator*) function. Messages 
     heading down (DOWN_MSG) are sent successively to each communicator 
     in reverse order of their 'upward' sequence. 
      
     @exception CycNoMsgReceiverException no receiver is designated (must call
     setNextDest first) 
      
     @exception CycCircularMsgException attempted to send a message to the 
     message sender (circular messaging) 
   */
  virtual void sendOn();

 private:

  void validateForSend();

  void makeRealParticipant(Communicator* who);
  
 public:

  /**
     Calls to this method are ignored (do nothing) when the message 
     direction is DOWN_MSG. 
      
     @param next_stop the communicator that will receive this message when
     sendOn is next invoked
   */
  void setNextDest(Communicator* next_stop);
  
  /**
     Initiate the market-matched transaction - resource(s) are taken from the
     supplier and sent to the requester.
      
     This should be the sole way of transferring resources between simulation
     agents/models. Book keeping of transactions (and corresponding resource
     states) are taken care of automatically.
   */
  void approveTransfer();
  
  /**
     Renders the sendOn method disfunctional, preventing it from being sent
     anywhere.
      
     Used to prevent messages from returning through/to deallocated Communicators
   */
  void kill();

  /**
     Indicates whether this message is active and sendable.

     @return true if this message has been killed, false otherwise - see
     Message::kill() 
   */
  bool isDead();
  
  /**
     setNextDest must be called before sendOn is invoked only if dir is UP_MSG.

     @return the direction this Message is traveling (UP_MSG or DOWN_MSG). 
   */
  MessageDir dir() const;
  
  /**
     Sets the direction of the message 
      
     @param new_dir is the new direction 
   */
  void setDir(MessageDir new_dir);
  
  /**
     @return the corresponding offer/request message assuming this message has
     been matched in a market. Returns the 'this' pointer otherwise. 
   */
  msg_ptr partner();

  /**
     Used to match this message with a corresponding offer/request message
     after matching takes place in a market. 

     Allows requesters to know which request message that they sent corresponds
     to the resources they receive.

     @param partner the matched offer/request counterpart to this message.

     @TODO figure out how to make this work with markets
   */
  void setPartner(msg_ptr partner);

  /**
     Set via the Message constructor and cannot be changed.

     @return the sender (original creator) of this Message. 
   */
  Communicator* sender() const;
  
  /**
     Set via the Message constructor and cannot be changed.

     @return the receiver of this Message, a destination set by the sender. 

     @exception CycNullMsgParamException receiver is uninitialized (NULL)
   */
  Communicator* receiver() const;

///////////////////////////////////////////////////////////////////////////////
////////////// transaction getters/setters ////////////////////////////////////
///////////////////////////////////////////////////////////////////////////////

  /**
     Get the market corresponding to the transaction commodity 
      
     @return market corresponding to this msg's transaction's commodity 
      
   */
  MarketModel* market();
  
  /**
     @return a pointer to the supplier in this Message. 

     @exception CycNullMsgParamException supplier is uninitialized (NULL)
   */
  Model* supplier() const;

  /**
     Sets the assigned supplier of the material for the 
     transaction in this message. 
      
     @param supplier pointer to the new supplier 
   */
  void setSupplier(Model* supplier);

  /**
     @return a pointer to the requester in this Message. 

     @exception CycNullMsgParamException requester is uninitialized (NULL)
   */
  Model* requester() const;

  /**
     Sets the assigned requester to receive the material 
     for the transaction in this message. 
      
     @param requester pointer to the new requester 
   */
  void setRequester(Model* requester);

  /**
    Although passed by value, the trans.resource is a pointer, and modifying it
    will change this message's transaction's resource also.

     @returns the transaction associated with this message. 
   */
  Transaction trans() const;

  /**
     Returns the commodity requested or offered in this Message. 
   */
  std::string commod() const;

  /**
     Sets the commodity requested or offered in this Message. 
      
     @param new_commod the commodity associated with this Message
   */
  void setCommod(std::string new_commod);

  /**
<<<<<<< HEAD
     True if the transaction is an offer, false if it's a request 
      
     @return true if the transaction is an offer, false if it's a request.
=======
     True if the transaction is an offer, false if it is a request.
>>>>>>> cf9daca7
   */
  bool isOffer() const;

  /**
<<<<<<< HEAD
     True if the transaction is an offer, false if it's a request 
      
     @return true if the transaction is an offer, false if it's a request.
=======
     Set the transaction type (true=offer, false=request)
>>>>>>> cf9daca7
   */
  void setIsOffer(bool offer);

  /**
     Returns the price (in dollars) being requested or offered in this message. 
   */
  double price() const;

  /**
     Set the price (in dollars) being requested or offered in this message. 
   */
  void setPrice(double new_price);

  /**
     Returns a pointer to the Resource being requested or offered in this message. 
   */
  rsrc_ptr resource() const;

  /**
     Sets the message transaction's resource to a copy of the passed resource.
   */
  void setResource(rsrc_ptr new_resource);

 private:
  /**
     The direction this message is traveling 
     (up or down the class hierarchy). 
   */
  MessageDir dir_;
  
  /**
     The Transaction this message is concerned with 
   */
  Transaction trans_;
  
  /**
     The Communicator who sent this Message. 
   */
  Communicator* sender_;
  
  /**
<<<<<<< HEAD
     returns the corresponding offer/request message 
     assuming this message has been matched 
     in a market. Returns the 'this' pointer otherwise. 

     @return the offer/request if a matched pair, else returns 'this'.
=======
     The Communicator who will receive this Message. 
>>>>>>> cf9daca7
   */
  Communicator* receiver_;

  /**
     Pointers to each model this message passes through. 
   */
  std::vector<Communicator*> path_stack_;
  
  /**
     the most recent communicator to receive this message. 
      
     Used to prevent circular messaging. 
   */
  Communicator* curr_owner_;

  /**
     offer/request partner for this message (meaning only for matched 
   */
  msg_ptr partner_;
  
  /**
     stores the next available transaction ID 
   */
  static int next_trans_id_;

  /**
     a boolean to determine if the message has completed its route 
   */
  bool dead_;

///////////////////////////////////////////////////////////////////////////////
////////////// Output db recording code ///////////////////////////////////////
///////////////////////////////////////////////////////////////////////////////

 public:
  /**
     the transaction output database Table 
   */
  static table_ptr trans_table;

  /**
     the transacted resource output database Table 
   */
  static table_ptr trans_resource_table;

 private:
  /**
     Define the transaction database table 
   */
  static void define_trans_table();

  /**
     Define the transacted resource database table 
   */
  static void define_trans_resource_table();

  /**
     add a transaction to the transaction table 
     @param id the message id 
   */
  void addTransToTable(int id);

  /**
     add a transaction to the transaction table 
     @param id the message id 
     @param position the position in the manifest 
     @param resource the resource being transacted 
   */
  void addResourceToTable(int id, int position, rsrc_ptr resource);

  /**
     the transaction primary key 
   */
  primary_key_ref pkref_trans_;

  /**
     the resource primary key 
   */
  primary_key_ref pkref_rsrc_;
};

#endif<|MERGE_RESOLUTION|>--- conflicted
+++ resolved
@@ -162,70 +162,9 @@
    FacilityModel and MarketModel classes.
  */
 class Message: IntrusiveBase<Message> {
-<<<<<<< HEAD
- private:
-  /**
-     The direction this message is traveling 
-     (up or down the class hierarchy). 
-   */
-  MessageDir dir_;
-  
-  /**
-     The Transaction with which this message is concerned 
-   */
-  Transaction trans_;
-  
-  /**
-     The Communicator who sent this Message. 
-   */
-  Communicator* sender_;
-  
-  /**
-     The Communicator who will receive this Message. 
-   */
-  Communicator* recipient_;
-
-  /**
-     Pointers to each model this message passes through. 
-   */
-  std::vector<Communicator*> path_stack_;
-  
-  /**
-     the most recent communicator to receive this message. 
-      
-     Used to prevent circular messaging. 
-   */
-  Communicator* current_owner_;
-
-  /**
-     offer/request partner for this message (only for matched pairs) 
-   */
-  msg_ptr partner_;
-  
-  /**
-     Checks required conditions prior to sending a message. 
-   */
-  void validateForSend();
-
-  /**
-     mark a Model* as a participating sim agent (not a template) 
-   */
-  void setRealParticipant(Communicator* who);
-  
-  /**
-     stores the next available transaction ID 
-   */
-  static int nextTransID_;
-
-  /**
-     a boolean to determine if the message has completed its route 
-   */
-  bool dead_;
-=======
 
  private:
   void constructBase(Communicator* sender);
->>>>>>> cf9daca7
 
  public:
   /**
@@ -435,24 +374,12 @@
   void setCommod(std::string new_commod);
 
   /**
-<<<<<<< HEAD
-     True if the transaction is an offer, false if it's a request 
-      
-     @return true if the transaction is an offer, false if it's a request.
-=======
      True if the transaction is an offer, false if it is a request.
->>>>>>> cf9daca7
    */
   bool isOffer() const;
 
   /**
-<<<<<<< HEAD
-     True if the transaction is an offer, false if it's a request 
-      
-     @return true if the transaction is an offer, false if it's a request.
-=======
      Set the transaction type (true=offer, false=request)
->>>>>>> cf9daca7
    */
   void setIsOffer(bool offer);
 
@@ -494,15 +421,7 @@
   Communicator* sender_;
   
   /**
-<<<<<<< HEAD
-     returns the corresponding offer/request message 
-     assuming this message has been matched 
-     in a market. Returns the 'this' pointer otherwise. 
-
-     @return the offer/request if a matched pair, else returns 'this'.
-=======
      The Communicator who will receive this Message. 
->>>>>>> cf9daca7
    */
   Communicator* receiver_;
 
