--- conflicted
+++ resolved
@@ -132,13 +132,8 @@
 }
 
 //- - - - - - - - - - - - - - - - - - - - - - - - - - - - - - - - - - - - - - -    
-<<<<<<< HEAD
-void SinkFacility::addResource(msg_ptr msg, std::vector<rsrc_ptr> manifest) {
-  inventory_.pushAll(MatBuff::toMat(manifest)); // @MJG - you can move toMat to Material, right?
-=======
 void SinkFacility::addResource(Transaction trans, std::vector<rsrc_ptr> manifest) {
-  inventory_.pushAll(ResourceBuff::toMat(manifest));
->>>>>>> fd9eedfe
+  inventory_.pushAll(MatBuff::toMat(manifest));
 }
 
 //- - - - - - - - - - - - - - - - - - - - - - - - - - - - - - - - - - - - - - -    
