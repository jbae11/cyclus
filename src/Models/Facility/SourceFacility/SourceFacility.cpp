// SourceFacility.cpp
// Implements the SourceFacility class
#include <iostream>
#include <sstream>

#include "SourceFacility.h"

#include "Logger.h"
#include "RecipeLogger.h"
#include "GenericResource.h"
#include "CycException.h"
#include "InputXML.h"
#include "MarketModel.h"
#include "Timer.h"

using namespace std;

//- - - - - - - - - - - - - - - - - - - - - - - - - - - - - - - - - - - - - - -    
SourceFacility::SourceFacility() {
  prev_time_ = TI->time() - 1;
}

//- - - - - - - - - - - - - - - - - - - - - - - - - - - - - - - - - - - - - - -    
SourceFacility::~SourceFacility() { }

//- - - - - - - - - - - - - - - - - - - - - - - - - - - - - - - - - - - - - - -    
void SourceFacility::init(xmlNodePtr cur) {
  FacilityModel::init(cur);

  LOG(LEV_DEBUG2, "SrcFac") << "A Source Facility is being initialized";

  /// move XML pointer to current model
  cur = XMLinput->get_xpath_element(cur,"model/SourceFacility");


  /// all facilities require commodities - possibly many
  string input_token;

  out_commod_ = XMLinput->get_xpath_content(cur,"outcommodity");

  // get recipe
  recipe_name_ = XMLinput->get_xpath_content(cur,"recipe");
  recipe_ = RecipeLogger::Recipe(recipe_name_);

  // get capacity
  capacity_ = strtod(XMLinput->get_xpath_content(cur,"capacity"), NULL);

  // get inventory size
  double inv_size = strtod(XMLinput->get_xpath_content(cur,"inventorysize"), NULL);
  inventory_.setCapacity(inv_size);

  // get commodity price 
  commod_price_ = strtod(XMLinput->get_xpath_content(cur,"commodprice"), NULL);
}

//- - - - - - - - - - - - - - - - - - - - - - - - - - - - - - - - - - - - - - -    
void SourceFacility::copy(SourceFacility* src) {
  FacilityModel::copy(src);

  out_commod_ = src->out_commod_;
  recipe_ = src->recipe_;
  capacity_ = src->capacity_;
  inventory_.setCapacity(src->inventory_.capacity());
  commod_price_ = src->commod_price_;
}

//- - - - - - - - - - - - - - - - - - - - - - - - - - - - - - - - - - - - - - -    
void SourceFacility::copyFreshModel(Model* src) {
  copy( dynamic_cast<SourceFacility*>(src) );
}

//- - - - - - - - - - - - - - - - - - - - - - - - - - - - - - - - - - - - - - -    
std::string SourceFacility::str() {
  std::stringstream ss;
  ss << FacilityModel::str()
     << " supplies commodity '"
     << out_commod_ << "' with recipe '" 
     << recipe_name_ << "' at a capacity of "
     << capacity_ << " kg per time step "
     << " with max inventory of " << inventory_.capacity() << " kg.";
  return "" + ss.str();
}

//- - - - - - - - - - - - - - - - - - - - - - - - - - - - - - - - - - - - - - -    
void SourceFacility::receiveMessage(msg_ptr msg){

  // is this a message from on high? 
  if(msg->trans().supplier() == this){
    // file the order
    ordersWaiting_.push_front(msg);
    LOG(LEV_INFO5, "SrcFac") << name() << " just received an order.";
  } else {
    throw CycException("SourceFacility is not the supplier of this msg.");
  }
}

//- - - - - - - - - - - - - - - - - - - - - - - - - - - - - - - - - - - - - - -    
<<<<<<< HEAD
vector<rsrc_ptr> SourceFacility::removeResource(msg_ptr msg) {
  Transaction trans = msg->trans();
  return MatBuff::toRes(inventory_.popQty(trans.resource->quantity()));
=======
vector<rsrc_ptr> SourceFacility::removeResource(Transaction order) {
  return ResourceBuff::toRes(inventory_.popQty(order.resource()->quantity()));
>>>>>>> fd9eedfe
}

//- - - - - - - - - - - - - - - - - - - - - - - - - - - - - - - - - - - - - - -    
void SourceFacility::handleTick(int time){
  LOG(LEV_INFO3, "SrcFac") << facName() << " is ticking {";

  generateMaterial(time);
  Transaction trans = buildTransaction();

  LOG(LEV_INFO4, "SrcFac") << "offers "<< trans.resource()->quantity() << " kg of "
                           << out_commod_ << ".";

  sendOffer(trans);

  LOG(LEV_INFO3, "SrcFac") << "}";
}

//- - - - - - - - - - - - - - - - - - - - - - - - - - - - - - - - - - - - - - -    
void SourceFacility::generateMaterial(int curr_time) {
  int time_change = curr_time - prev_time_;
  prev_time_ = curr_time;

  double empty_space = inventory_.space();
  if (empty_space < EPS_KG) {
    return; // no room
  }

  mat_rsrc_ptr newMat = mat_rsrc_ptr(new Material(recipe_));
  double amt = capacity_ * time_change;
  if (amt <= empty_space) {
    newMat->setQuantity(amt); // plenty of room
  } else {
    newMat->setQuantity(empty_space); // not enough room
  }
  inventory_.pushOne(newMat);
}

//- - - - - - - - - - - - - - - - - - - - - - - - - - - - - - - - - - - - - - -    
Transaction SourceFacility::buildTransaction() {
  // there is no minimum amount a source facility may send
  double min_amt = 0;
  double offer_amt = inventory_.quantity();

  gen_rsrc_ptr offer_res = gen_rsrc_ptr(new GenericResource(out_commod_,"kg",offer_amt));

  Transaction trans(this, OFFER);
  trans.setCommod(out_commod_);
  trans.minfrac = min_amt/offer_amt;
  trans.setPrice(commod_price_);
  trans.setResource(offer_res);

  return trans;
}

//- - - - - - - - - - - - - - - - - - - - - - - - - - - - - - - - - - - - - - -    
void SourceFacility::sendOffer(Transaction trans) {
  MarketModel* market = MarketModel::marketForCommod(out_commod_);

  Communicator* recipient = dynamic_cast<Communicator*>(market);
  msg_ptr msg(new Message(this, recipient, trans)); 
  msg->setNextDest(dynamic_cast<Communicator*>(parent()));
  msg->sendOn();
}

//- - - - - - - - - - - - - - - - - - - - - - - - - - - - - - - - - - - - - - -    
void SourceFacility::handleTock(int time){
  LOG(LEV_INFO3, "SrcFac") << facName() << " is tocking {";

  // check what orders are waiting,
  // send material if you have it now
  while (!ordersWaiting_.empty()) {
    Transaction order = ordersWaiting_.front()->trans();
    if (order.resource()->quantity() - inventory_.quantity() > EPS_KG) {
      LOG(LEV_INFO3, "SrcFac") << "Not enough inventory. Waitlisting remaining orders.";
      break;
    } else {
      order.approveTransfer();
      ordersWaiting_.pop_front();
    }
  }
  // For now, lets just print out what we have at each timestep.
  LOG(LEV_INFO4, "SrcFac") << "SourceFacility " << this->ID()
                  << " is holding " << this->inventory_.quantity()
                  << " units of material at the close of month " << time
                  << ".";

  LOG(LEV_INFO3, "SrcFac") << "}";
}

//- - - - - - - - - - - - - - - - - - - - - - - - - - - - - - - - - - - 
extern "C" Model* constructSourceFacility() {
  return new SourceFacility();
}
<|MERGE_RESOLUTION|>--- conflicted
+++ resolved
@@ -95,14 +95,8 @@
 }
 
 //- - - - - - - - - - - - - - - - - - - - - - - - - - - - - - - - - - - - - - -    
-<<<<<<< HEAD
-vector<rsrc_ptr> SourceFacility::removeResource(msg_ptr msg) {
-  Transaction trans = msg->trans();
-  return MatBuff::toRes(inventory_.popQty(trans.resource->quantity()));
-=======
 vector<rsrc_ptr> SourceFacility::removeResource(Transaction order) {
-  return ResourceBuff::toRes(inventory_.popQty(order.resource()->quantity()));
->>>>>>> fd9eedfe
+  return MatBuff::toRes(inventory_.popQty(order.resource()->quantity()));
 }
 
 //- - - - - - - - - - - - - - - - - - - - - - - - - - - - - - - - - - - - - - -    
