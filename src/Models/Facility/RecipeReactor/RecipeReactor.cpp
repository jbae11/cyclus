--- conflicted
+++ resolved
@@ -456,21 +456,12 @@
  * --------------------
  */
 
-<<<<<<< HEAD
-extern "C" Model* construct() {
+extern "C" Model* constructRecipeReactor() {
   return new RecipeReactor();
 }
 
-extern "C" void destruct(Model* p) {
+extern "C" void destructRecipeReactor(Model* p) {
   delete p;
-=======
-extern "C" Model* constructRecipeReactor() {
-    return new RecipeReactor();
-}
-
-extern "C" void destructRecipeReactor(Model* p) {
-    delete p;
->>>>>>> f4d8d11b
 }
 
 /* ------------------- */ 
