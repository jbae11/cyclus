--- conflicted
+++ resolved
@@ -584,23 +584,6 @@
 //- - - - - - - - - - - - - - - - - - - - - - - - - - - - - - - - - - - - - - -
 void ConditioningFacility::define_table() {
   // declare the table columns
-<<<<<<< HEAD
-  vector<column> col_vec;
-  col_vec.push_back(make_pair("ID","INTEGER"));
-  col_vec.push_back(make_pair("Time","INTEGER"));
-  col_vec.push_back(make_pair("ConditionedRsrcID","INTEGER"));
-  // declare the table's primary key
-  primary_key pk;
-  pk.push_back("ID"), pk.push_back("ConditionedRsrcID");
-  cond_fac_table->setPrimaryKey(pk);
-  // add columns to the table
-  vector<column>::iterator it;
-  for(it=col_vec.begin(); it!=col_vec.end();it++){
-    cond_fac_table->addColumn((*it));
-  }
-  // we've now defined the table
-  cond_fac_table->tableDefined();
-=======
   vector<column> columns;
   columns.push_back(make_pair("ID","INTEGER"));
   columns.push_back(make_pair("Time","INTEGER"));
@@ -609,7 +592,6 @@
   primary_key pk;
   pk.push_back("ID"), pk.push_back("ConditionedRsrcID");
   cond_fac_table->defineTable(columns,pk);
->>>>>>> cb0bc258
 }
 
 //- - - - - - - - - - - - - - - - - - - - - - - - - - - - - - - - - - - - - - -
