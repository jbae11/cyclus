--- conflicted
+++ resolved
@@ -5,13 +5,8 @@
 int Resource::nextID_ = 0;
 
 // Database table for resources
-<<<<<<< HEAD
-Table *Resource::resource_table = new Table("Resources"); 
-Table *Resource::resource_type_table = new Table("ResourceTypes"); 
-=======
 table_ptr Resource::resource_table = new Table("Resources"); 
 table_ptr Resource::resource_type_table = new Table("ResourceTypes"); 
->>>>>>> 66b0fe9e
 
 Resource::Resource() {
   ID_ = nextID_++;
