// Message.h
// A Message class for inter-entity requests, instructions, etc.

#if !defined(_MESSAGE)
#define _MESSAGE

#include <vector>
#include <string>
#include "boost/intrusive_ptr.hpp"

#include "Model.h"
#include "Resource.h"
#include "IntrusiveBase.h"
#include "Table.h"

class Communicator;
class Model;
class Message;

typedef boost::intrusive_ptr<Message> msg_ptr;

/*!
  An enumerative type to specify which direction (up or down the class 
  hierarchy) this message is moving.
 */
enum MessageDir {UP_MSG, DOWN_MSG, NONE_MSG};

/// A transaction structure to include in any message.
struct Transaction {

  /// The commodity that is being requested or offered in this Message.
  std::string commod;

  /// True if this is an offer, false if it's a request
  bool is_offer;

  /*!
   * The minimum fraction of the specified commodity that the 
   * requester is willing to accept or the offerer is willing to send. 
   */
  double minfrac;

  /// The price per unit of the commodity being requested or offered.
  double price;

  /// A specific resource this transaction is concerned with 
  rsrc_ptr resource;

  /// supplier in this transaction.
  Model* supplier;

  /// requester in this transaction.
  Model* requester;

};


/*!
   @brief A Message class for inter-entity communication.

   @section intro Introduction

   The MessageClass describes the structure of messages that 
   CommunicatorClass models pass during the simulation.

   @section msgStructure Message Data Structure

   Messages have a path and contain a transaction data structure. The path 
   directs the movement of the message through the appropriate channels and 
   the transaction includes information about the material order to be 
   offered, requested, or filled.

   @section path Path

   A message contains a reference (pointer) to its originator and the intended
   receiver. The message class is designed to facilitate a two leg path. The
   first leg, the message is in an "outgoing" state. The originator will
   specify the next stop (next communicator) to receive the message and invoke
   the sendOn() method of the message. The next stop communicator receives the
   message, does necessary processing, sets the message's "next stop", and
   invokes the message's sendOn() method. This process is repeated until the
   message direction is flipped to the incoming (return leg) state. When in the
   incomming state, a communicator invokes the sendOn() method and the message
   is sent to the communicator from which this communicator received the
   message. An example of the message passing is outlined below:

   - Up/outgoing message:
     -# Inside originator
       -# msg->setNextDest(next_stop)
     -# msg->sendOn()
     -# message object invokes receiveMessage(this) for next_stop
     -# Inside stop A
       -# msg->setNextDest(next_stop)
       -# msg->sendOn()
     -# message object invokes receiveMessage(this) for next_stop
     -# Inside stop B
       -# msg->setNextDest(next_stop)
       -# msg->sendOn()
     -# message object invokes receiveMessage(this) for next_stop
     -# Inside stop C
       -# flip message direction
   - Down/incoming message:
     -# Inside stop C
       -# msg->sendOn()
     -# message object invokes receiveMessage(this) for stop B
     -# Inside stop B
       -# msg->sendOn()
     -# message object invokes receiveMessage(this) for stop A
     -# message arrives back at its originating communicator.

   Note that all attempts to specify a "next stop" for a down/incoming 
   message are ignored. Incoming messages simply follow their upward path in 
   reverse order. This paradigm allows for an arbitrary communicator to 
   communicator path (for the outgoing leg). The message is also guaranteed 
   to retrace its path on an incoming leg provided each communicator invokes 
   the message's sendOn() method.

   In order for a message to arrive at the destination as intended by its 
   originator, each communicator may check to see if it is the recipient. If 
   not, it should continue forwarding the message in some defined way 
   (usually up a hierarchy). Attempts to invoke sendOn() without first 
   specifying a next stop will throw an exception (this helps prevent 
   circular/recursive messaging). An exception is also thrown if a 
   communicator attempts to send a message after the message has completed an 
   entire 2-leg round trip

   @section transaction Transaction
   The transaction contains information about the material order to be 
   offered, requested, or filled. Sufficient information for specifying the 
   transaction follows:
   - the amount of the given Commodity being offered/requested
   - the minimum amount acceptible for this transaction
   - the price of the Commodity
   - the specific resource to be traded
   
   Communicator classes which should utilize the MessageClass interface 
   include RegionModel, InstModel, FacilityModel and MarketModel classes. 
   These model classes pass messages during the simulation.

   @section seeAlso See Also

   The CommunicatorClass describes the class of models that pass messages 
   during the simulation. The StubCommModel provides an example of a Message 
   model implementation.
*/
class Message: IntrusiveBase<Message> {
 private:

  /*!
   The direction this message is traveling (up or down the class 
   hierarchy).
   */
  MessageDir dir_;
  
  /// The Transaction this message is concerned with
  Transaction trans_;
  
  /// The Communicator who sent this Message.
  Communicator* sender_;
  
  /// The Communicator who will receive this Message.
  Communicator* recipient_;

  /// Pointers to each model this message passes through.
  std::vector<Communicator*> path_stack_;
  
  /*!
   @brief the most recent communicator to receive this message.
   
   Used to prevent circular messaging.
   */
  Communicator* current_owner_;

  /// offer/request partner for this message (meaning only for matched offers/requests)
  msg_ptr partner_;
  
  /// Checks required conditions prior to sending a message.
  void validateForSend();

  /// mark a Model* as a participating sim agent (not a template)
  void setRealParticipant(Communicator* who);
  
  /// stores the next available transaction ID
  static int nextTransID_;
  
  bool dead_;

 public:
  
  /*!
   Creates an empty upward message from some communicator.
   
   @param sender the sender of this Message
   */
  Message(Communicator* sender);

  /*!
   Creates an upward message using the given
   sender, and recipient.
   
   @param sender sender of this Message
   @param receiver recipient of this Message
   */
  Message(Communicator* sender, Communicator* receiver);
  
  /*!
   Creates an upward message using the given sender, 
   recipient, and transaction.
   
   @param sender sender of this Message
   @param receiver recipient of this Message
   @param trans the message's transaction specifics
   */
  Message(Communicator* sender, Communicator* receiver, Transaction trans);

  virtual ~Message();

  /*!
   Creates a new message by copying the current one and
   returns a reference to it.
   */
  msg_ptr clone();

  /*!
     @brief Send this message to the next communicator in it's path
    
     Messages heading up (UP_MSG) are forwareded to the communicator
     designated by the setNextDest(Communicator*) function. Messages
     heading down (DOWN_MSG) are sent successively to each communicator
     in reverse order of their 'upward' sequence.
    
     @exception CycMessageException attempted to send message with
                with no designated receiver (next dest is undefined)
    
     @exception CycMessageException attempted to send a message to the message
                sender (circular messaging)
   */
  virtual void sendOn();

  /*!
  Renders the sendOn method disfunctional.

  Used to prevend messages from returning through/to deallocated model objects.
  */
  void kill();

  /// returns true if this message has been killed - see Message::kill()
  bool isDead() {return dead_;}
  
  /*!
  @brief designate the next object to receive this message
  
  Calls to this method are ignored (do nothing) when the message direction is
  down.
  
  @param next_stop the next communicator to receive this message
  
  */
  void setNextDest(Communicator* next_stop);
  
  /*!
     Reverses the direction this Message is being sent (so, for 
     instance, the Manager can forward a message back down the hierarchy 
     to an appropriate handler.
   */
  void reverseDirection();
  
  /// Returns the direction this Message is traveling.
  MessageDir dir() const;
  
  /*!
     Sets the direction of the message
    
     @param newDir is the new direction
   */
  void setDir(MessageDir newDir);
  
  /*!
     @brief Get the market corresponding to the transaction commodity
    
     @return market corresponding to this msg's transaction's commodity
    
   */
  Communicator* market();
  
  /// Prints the transaction data.
  void printTrans();
  
  /*!
     Returns the sender of this Message.
    
     @return the sender
   */
  Communicator* sender() const {return sender_;};
  
  /*!
     Returns the recipient of this Message.
    
     @return the recipient
   */
  Communicator* recipient() const;

  /*!
     Returns the supplier in this Message.
    
     @return pointer to the supplier
   */
  Model* supplier() const;

  /*!
     Sets the assigned supplier of the material for the 
     transaction in this message. 
    
     @param supplier pointer to the new supplier
   */
  void setSupplier(Model* supplier) {trans_.supplier = supplier;};

  /*!
     Returns the requester in this Message.
    
     @return pointer to the requester
   */
  Model* requester() const;

  /*!
     Sets the assigned requester to receive the material
     for the transaction in this message.
    
     @param requester pointer to the new requester
   */
  void setRequester(Model* requester){trans_.requester = requester;};

  /*!
     Returns the transaction associated with this message.
    
     @return the Transaction
   */
  Transaction trans() const {return trans_;};

  /*!
    Returns the commodity requested or offered in this Message.
   
    @return commodity for this transaction
   */
  std::string commod() const {return trans_.commod;};

  /*!
    Sets the commodity requested or offered in this Message.
   
    @param new_commod the commodity associated with this message/transaction
   */
  void setCommod(std::string new_commod) {trans_.commod = new_commod;};

  /*!
    True if the transaction is an offer, false if it's a request
   
    @return true if the transaction is an offer, false if it's a request
   */
  double isOffer() const {return trans_.is_offer;};

  /*!
    True if the transaction is an offer, false if it's a request
   
    @return true if the transaction is an offer, false if it's a request
   */
  void setIsOffer(bool is_offer) {trans_.is_offer = is_offer;};

  /*!
    Returns the price being requested or offered in this message.
   
    @return the price (in dollars)
   */
  double price() const {return trans_.price;};

  /*!
    Returns the price being requested or offered in this message.
   
    @param new_price the new price (in dollars)
   */
  void setPrice(double new_price) {trans_.price = new_price;};

  /*!
    Returns the Resource being requested or offered in this message.
   
    @return the Resource  (i.e. Material object) 
   */
  rsrc_ptr resource() const {return trans_.resource;};

  /*!
    Sets the assigned resource to a new resource
   
    @param new_resource is the new Resource in the transaction
   */
  void setResource(rsrc_ptr new_resource) {if (new_resource.get()) {trans_.resource = new_resource->clone();}};

  /*!
  Used to match this message with a corresponding offer/request message after
  matching takes place in a market.
  */
  void setPartner(msg_ptr partner) {partner_ = partner;};

  /*!
  returns the corresponding offer/request message assuming this message has been matched
  in a market. Returns the 'this' pointer otherwise.
  */
  msg_ptr partner() {return partner_;};

  /*!
  @brief Initiate the transaction - sending/receiving of resource(s) between
  the supplier/requester

  This should be the sole way of transferring resources between simulation
  agents/models. Book keeping of transactions (and corresponding resource
  states) are taken care of automatically within this method.
  */
  void approveTransfer();
  
  /*
    output database info
  */
 public:
  // the database table and related information
<<<<<<< HEAD
  static Table *trans_table;
  static Table *trans_resource_table;
=======
  static table_ptr trans_table;
  static table_ptr trans_resource_table;
>>>>>>> 66b0fe9e

  /*!
     The getter function for the time agent output dir
  */
  static std::string outputDir(){ return outputDir_;}

 private:
  /*!
    Define the database tables
   */
  static void define_trans_table();
  static void define_trans_resource_table();

  // add a transaction to the transaction table
  void addTransToTable(int id);
  void addResourceToTable(int id, int position, rsrc_ptr resource);

  /*!
    Store information about the transactions's primary key
   */
  primary_key_ref pkref_trans_;
  primary_key_ref pkref_rsrc_;
  
  /*!
     Every time agent writes to the output database
     location: /output/agent
  */
  static std::string outputDir_;

};

#endif<|MERGE_RESOLUTION|>--- conflicted
+++ resolved
@@ -420,13 +420,8 @@
   */
  public:
   // the database table and related information
-<<<<<<< HEAD
-  static Table *trans_table;
-  static Table *trans_resource_table;
-=======
   static table_ptr trans_table;
   static table_ptr trans_resource_table;
->>>>>>> 66b0fe9e
 
   /*!
      The getter function for the time agent output dir
