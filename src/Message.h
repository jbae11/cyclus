--- conflicted
+++ resolved
@@ -210,21 +210,6 @@
    */
   Message(Communicator* sender);
 
-<<<<<<< HEAD
-    /**
-     * Returns the Resource being requested or offered in this message.
-     *
-     * @return the Resource  (i.e. Material object) 
-     */
-    Resource* getResource() const {return & trans_.resource;};
-
-    /**
-     * Sets the assigned resource to a new resource
-     *
-     * @param new_resource is the new Resource in the transaction
-     */
-    void setResource(Resource new_resource) {trans_.resource = new_resource;};
-=======
   /**
    * Creates an upward message using the given
    * sender, and recipient.
@@ -332,7 +317,6 @@
     @param id is desired message unique id 
    */
   void setID() {trans_.ID = nextID_++;};
->>>>>>> 618b82c2
 
   /**
     Returns the Message (transaction) ID.
@@ -341,98 +325,206 @@
    */
   int getID() const {return trans_.ID;};
     
-  /**
-   * Returns the supplier in this Message.
-   *
-   * @return pointer to the supplier
-   */
-  Model* getSupplier() const;
-  
-  /**
-   * Sets the assigned supplier of the material for the 
-   * transaction in this message. 
-   *
-   * @param supplier pointer to the new supplier
-   */
-  void setSupplier(Model* supplier){trans_.supplier = supplier;};
-  
-  /**
-   * Returns the requester in this Message.
-   *
-   * @return pointer to the requester
-   */
-  Model* getRequester() const;
-  
-  /**
-   * Sets the assigned requester to receive the material
-   * for the transaction in this message.
-   *
-   * @param requester pointer to the new requester
-   */
-  void setRequester(Model* requester){trans_.requester = requester;};
-  
-  /**
-   * Returns the transaction associated with this message.
-   *
-   * @return the Transaction
-   */
-  Transaction getTrans() const {return trans_;};
-  
-  /**
-   * Returns the commodity requested or offered in this Message.
-   *
-   * @return commodity for this transaction
-   */
-  std::string commod() const {return trans_.commod;};
-  
-  /**
-   * Sets the commodity requested or offered in this Message.
-   *
-   * @param new_commod the commodity associated with this message/transaction
-   */
-  void setCommod(std::string new_commod) {trans_.commod = new_commod;};
-  
-  /**
-   * True if the transaction is an offer, false if it's a request
-   *
-   * @return true if the transaction is an offer, false if it's a request
-   */
-  double isOffer() const {return trans_.is_offer;};
-  
-  /**
-   * True if the transaction is an offer, false if it's a request
-   *
-   * @return true if the transaction is an offer, false if it's a request
-   */
-  void setIsOffer(bool is_offer) {trans_.is_offer = is_offer;};
-  
-  /**
-   * Returns the price being requested or offered in this message.
-   *
-   * @return the price (in dollars)
-   */
-  double getPrice() const {return trans_.price;};
-  
-  /**
-   * Returns the price being requested or offered in this message.
-   *
-   * @param new_price the new price (in dollars)
-   */
-  void setPrice(double new_price) {trans_.price = new_price;};
-  
-  /**
-   * Returns the Resource being requested or offered in this message.
-   *
-   * @return the Resource  (i.e. Material object) 
-   */
-  Resource* getResource() const {return trans_.resource;};
-  
-  /**
-   * Sets the assigned resource to a new resource
-   *
-   * @param new_resource is the new Resource in the transaction
-   */
-  void setResource(Resource* new_resource) {trans_.resource = new_resource;};
-  
+    /**
+     * Creates an empty upward message from some communicator.
+     *
+     * @param sender the sender of this Message
+     */
+    Message(Communicator* sender);
+
+    /**
+     * Creates an upward message using the given
+     * sender, and recipient.
+     *
+     * @param sender sender of this Message
+     * @param receiver recipient of this Message
+     */
+    Message(Communicator* sender, Communicator* receiver);
+
+    /**
+     * Creates an upward message using the given sender, 
+     * recipient, and transaction.
+     *
+     * @param sender sender of this Message
+     * @param receiver recipient of this Message
+     * @param trans the message's transaction specifics
+     */
+    Message(Communicator* sender, Communicator* receiver, Transaction trans);
+
+    /**
+     * @brief Send this message to the next communicator in it's path
+     *
+     * Messages heading up (UP_MSG) are forwareded to the communicator
+     * designated by the setNextDest(Communicator*) function. Messages
+     * heading down (DOWN_MSG) are sent successively to each communicator
+     * in reverse order of their 'upward' sequence.
+     *
+     * @exception CycException attempted to send message with
+     *            with no designated receiver (next dest is undefined)
+     *
+     * @exception CycException attempted to send a message to the message
+     *            sender (circular messaging)
+     */
+    virtual void sendOn();
+
+    /**
+     * @brief designate the next object to receive this message
+     * 
+     * Calls to this method are ignored when the message direction is
+     * down.
+     *
+     * @param next_stop the next communicator to receive this message
+     *
+     */
+    void setNextDest(Communicator* next_stop);
+
+    /**
+     * Creates a new message by copying the current one and
+     * returns a reference to it.
+     *
+     * @warning don't forget to delete the pointer when you're done.
+     */
+    Message* clone();
+
+    /**
+     * Reverses the direction this Message is being sent (so, for 
+     * instance, the Manager can forward a message back down the hierarchy 
+     * to an appropriate handler.
+     */
+    void reverseDirection();
+
+    /**
+     * Returns the direction this Message is traveling.
+     */
+    MessageDir getDir() const;
+
+    /**
+     * Sets the direction of the message
+     *
+     * @param newDir is the new direction
+     */
+    void setDir(MessageDir newDir);
+
+    /**
+     * @brief Get the market corresponding to the transaction commodity
+     *
+     * @return market corresponding to this msg's transaction's commodity
+     *
+     */
+    Communicator* getMarket();
+
+    /**
+     * Prints the transaction data.
+     *
+     */
+    void printTrans();
+
+    /**
+     * Returns the sender of this Message.
+     *
+     * @return the sender
+     */
+    Communicator* getSender() const {return sender_;};
+
+    /**
+     * Returns the recipient of this Message.
+     *
+     * @return the recipient
+     */
+    Communicator* getRecipient() const;
+
+    /**
+     * Returns the supplier in this Message.
+     *
+     * @return pointer to the supplier
+     */
+    Model* getSupplier() const;
+
+    /**
+     * Sets the assigned supplier of the material for the 
+     * transaction in this message. 
+     *
+     * @param supplier pointer to the new supplier
+     */
+    void setSupplier(Model* supplier){trans_.supplier = supplier;};
+
+    /**
+     * Returns the requester in this Message.
+     *
+     * @return pointer to the requester
+     */
+    Model* getRequester() const;
+
+    /**
+     * Sets the assigned requester to receive the material
+     * for the transaction in this message.
+     *
+     * @param requester pointer to the new requester
+     */
+    void setRequester(Model* requester){trans_.requester = requester;};
+
+    /**
+     * Returns the transaction associated with this message.
+     *
+     * @return the Transaction
+     */
+    Transaction getTrans() const {return trans_;};
+
+    /**
+     * Returns the commodity requested or offered in this Message.
+     *
+     * @return commodity for this transaction
+     */
+    std::string commod() const {return trans_.commod;};
+
+    /**
+     * Sets the commodity requested or offered in this Message.
+     *
+     * @param new_commod the commodity associated with this message/transaction
+     */
+    void setCommod(std::string new_commod) {trans_.commod = new_commod;};
+
+    /**
+     * True if the transaction is an offer, false if it's a request
+     *
+     * @return true if the transaction is an offer, false if it's a request
+     */
+    double isOffer() const {return trans_.is_offer;};
+
+    /**
+     * True if the transaction is an offer, false if it's a request
+     *
+     * @return true if the transaction is an offer, false if it's a request
+     */
+    void setIsOffer(bool is_offer) {trans_.is_offer = is_offer;};
+
+    /**
+     * Returns the price being requested or offered in this message.
+     *
+     * @return the price (in dollars)
+     */
+    double getPrice() const {return trans_.price;};
+
+    /**
+     * Returns the price being requested or offered in this message.
+     *
+     * @param new_price the new price (in dollars)
+     */
+    void setPrice(double new_price) {trans_.price = new_price;};
+
+    /**
+     * Returns the Resource being requested or offered in this message.
+     *
+     * @return the Resource  (i.e. Material object) 
+     */
+    Resource* getResource() const {return & trans_.resource;};
+
+    /**
+     * Sets the assigned resource to a new resource
+     *
+     * @param new_resource is the new Resource in the transaction
+     */
+    void setResource(Resource new_resource) {trans_.resource = new_resource;};
+
 };
 #endif