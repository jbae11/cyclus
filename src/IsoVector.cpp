--- conflicted
+++ resolved
@@ -22,12 +22,7 @@
 std::map<std::string, IsoVector*> IsoVector::recipes_;
 StateMap IsoVector::predefinedStates_ = StateMap();
 // Database table for isotopic states
-<<<<<<< HEAD
-Table *IsoVector::iso_table = new Table("IsotopicStates"); 
-
-=======
 table_ptr IsoVector::iso_table = new Table("IsotopicStates"); 
->>>>>>> 66b0fe9e
 
 //- - - - - - - - - - - - - - - - - - - - - - - - - - - - - - - - - - - - - - -    
 IsoVector::IsoVector() {
