#include <gtest/gtest.h>

#include "EventManager.h"
#include "event_backend.h"

class TestBack : public cyclus::EventBackend {
  public:
    TestBack() {
      flush_count = 0;
      notify_count = 0;
      closed = false;
    };

<<<<<<< HEAD
    virtual void notify(cyclus::EventList evs) {
=======
    virtual void Notify(EventList evs) {
>>>>>>> 22d49e55
      flush_count = evs.size();
      events = evs;
      notify_count++;
    };

    virtual std::string Name() {
      return "TestBack";
    };

    virtual void Close() {
      closed = true;
    };

    int flush_count; // # events in last notify
    int notify_count; // # times notify called
    bool closed;
    cyclus::EventList events; // last receive list
};

//- - - - - - - - - - - - - - - - - - - - - - - - - - - - - - - - - - 
TEST(EventManagerTest, Manager_NewEvent) {
  cyclus::EventManager m;
  cyclus::Event* ev = m.newEvent("DumbTitle");
  EXPECT_EQ(ev->title(), "DumbTitle");
}

//- - - - - - - - - - - - - - - - - - - - - - - - - - - - - - - - - - 
TEST(EventManagerTest, Manager_CreateDefault) {
  using cyclus::EventManager;
  EventManager m;
  EXPECT_EQ(m.dump_count(), cyclus::kDefaultDumpCount);
}

//- - - - - - - - - - - - - - - - - - - - - - - - - - - - - - - - - - 
TEST(EventManagerTest, Manager_GetSetDumpFreq) {
  using cyclus::EventManager;
  EventManager m;
  m.set_dump_count(1);
  EXPECT_EQ(m.dump_count(), 1);

  m.set_dump_count(cyclus::kDefaultDumpCount);
  EXPECT_EQ(m.dump_count(), cyclus::kDefaultDumpCount);
}

//- - - - - - - - - - - - - - - - - - - - - - - - - - - - - - - - - - 
TEST(EventManagerTest, Manager_Closing) {
  using cyclus::EventManager;
  EventManager m;
  TestBack back1;
  TestBack back2;
  m.registerBackend(&back1);
  m.registerBackend(&back2);

  ASSERT_FALSE(back1.closed);
  ASSERT_FALSE(back2.closed);

  m.close();

  EXPECT_TRUE(back1.closed);
  EXPECT_TRUE(back2.closed);
}

//- - - - - - - - - - - - - - - - - - - - - - - - - - - - - - - - - - 
TEST(EventManagerTest, Manager_Buffering) {
  using cyclus::EventManager;
  TestBack back1;

  EventManager m;
  m.set_dump_count(2);
  m.registerBackend(&back1);

  m.newEvent("DumbTitle")
   ->addVal("animal", std::string("monkey"))
   ->record();

  EXPECT_EQ(back1.flush_count, 0);
  EXPECT_EQ(back1.notify_count, 0);

  m.newEvent("DumbTitle")
   ->addVal("animal", std::string("elephant"))
   ->record();

  EXPECT_EQ(back1.flush_count, 2);
  EXPECT_EQ(back1.notify_count, 1);
}

//- - - - - - - - - - - - - - - - - - - - - - - - - - - - - - - - - - 
TEST(EventManagerTest, Manager_CloseFlushing) {
  using cyclus::EventManager;
  TestBack back1;

  EventManager m;
  m.set_dump_count(2);
  m.registerBackend(&back1);

  m.newEvent("DumbTitle")
   ->addVal("animal", std::string("monkey"))
   ->record();

  EXPECT_EQ(back1.flush_count, 0);
  EXPECT_EQ(back1.notify_count, 0);

  m.close();

  EXPECT_EQ(back1.flush_count, 1);
  EXPECT_EQ(back1.notify_count, 1);
}

//- - - - - - - - - - - - - - - - - - - - - - - - - - - - - - - - - - 
TEST(EventManagerTest, Event_record) {
  using cyclus::Event;
  using cyclus::EventManager;
  TestBack back;
  EventManager m;
  m.set_dump_count(1);
  m.registerBackend(&back);

  Event* ev = m.newEvent("DumbTitle");
  ev->addVal("animal", std::string("monkey"));

  EXPECT_EQ(back.flush_count, 0);

  ev->record();

  EXPECT_EQ(back.flush_count, 1);
}

//- - - - - - - - - - - - - - - - - - - - - - - - - - - - - - - - - - 
TEST(EventManagerTest, Event_addVal) {
  using cyclus::Event;
  using cyclus::EventManager;
  TestBack back;
  EventManager m;
  m.registerBackend(&back);

  cyclus::Event* ev = m.newEvent("DumbTitle");
  ev->addVal("animal", std::string("monkey"));
  ev->addVal("weight", 10);
  ev->addVal("height", 5.5);
  ev->record();

  ASSERT_EQ(ev->vals().size(), 4);

  cyclus::Event::Vals::const_iterator it = ev->vals().begin();
  EXPECT_STREQ(it->first, "SimID");
  EXPECT_EQ(it->second.cast<boost::uuids::uuid>(), m.sim_id());
  ++it;
  EXPECT_STREQ(it->first, "animal");
  EXPECT_EQ(it->second.cast<std::string>(), "monkey");
  ++it;
  EXPECT_STREQ(it->first, "weight");
  EXPECT_EQ(it->second.cast<int>(), 10);
  ++it;
  EXPECT_STREQ(it->first, "height");
  EXPECT_DOUBLE_EQ(it->second.cast<double>(), 5.5);

  m.close();

  cyclus::Event::Vals vals = back.events.back()->vals();
  ASSERT_EQ(vals.size(), 4);
  EXPECT_STREQ(vals.front().first, "SimID");
  EXPECT_EQ(vals.front().second.cast<boost::uuids::uuid>(), m.sim_id());
}
<|MERGE_RESOLUTION|>--- conflicted
+++ resolved
@@ -11,11 +11,7 @@
       closed = false;
     };
 
-<<<<<<< HEAD
-    virtual void notify(cyclus::EventList evs) {
-=======
-    virtual void Notify(EventList evs) {
->>>>>>> 22d49e55
+    virtual void Notify(cyclus::EventList evs) {
       flush_count = evs.size();
       events = evs;
       notify_count++;
