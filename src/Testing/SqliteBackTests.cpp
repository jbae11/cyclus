--- conflicted
+++ resolved
@@ -9,29 +9,16 @@
 
 static std::string const path = "testdb.sqlite";
 
-<<<<<<< HEAD
 class FlushCatcher: public cyclus::SqliteBack {
-  public:
-    FlushCatcher(std::string path) : SqliteBack(path) { };
-    cyclus::StrList cmds;
-
-  protected:
-    virtual void flush() {
-      cmds.insert(cmds.end(), cmds_.begin(), cmds_.end());
-      cyclus::SqliteBack::flush();
-    };
-=======
-class FlushCatcher: public SqliteBack {
 public:
   FlushCatcher(std::string path) : SqliteBack(path) { };
-  StrList cmds;
+  cyclus::StrList cmds;
 
 protected:
   virtual void Flush() {
     cmds.insert(cmds.end(), cmds_.begin(), cmds_.end());
-    SqliteBack::Flush();
+    cyclus::SqliteBack::Flush();
   };
->>>>>>> 22d49e55
 };
 
 class FileDeleter {
@@ -48,14 +35,9 @@
   std::string path_;
 };
 
-<<<<<<< HEAD
-//- - - - - - - - - - - - - - - - - - - - - - - - - - - - - - - - - - 
-TEST(SqliteBackTest, CmdGenRegression) {
-  using cyclus::EventManager;
-=======
 //- - - - - - - - - - - - - - - - - - - - - - - - - - - - - - - - - -
 TEST(SqliteBackTest, Regression) {
->>>>>>> 22d49e55
+  using cyclus::EventManager;
   FileDeleter fd(path);
   EventManager m;
   FlushCatcher back(path);
