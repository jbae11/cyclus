// Resource.h
#if !defined(_RESOURCE_H)
#define _RESOURCE_H
#include <string>
#include <boost/intrusive_ptr.hpp>

#include "IntrusiveBase.h"
#include "Table.h"

class Resource;
typedef boost::intrusive_ptr<Resource> rsrc_ptr;

/// A list of concrete types of resource
enum ResourceType { MATERIAL_RES, GENERIC_RES, LAST_RES }; 

class Resource: IntrusiveBase<Resource> {
public:

  /**
   * A boolean comparing the quality of the other resource 
   * to the quality of the base 
   *
   * @param other The resource to evaluate against the base
   *
   * @return True if other is sufficiently equal in quality to 
   * the base, False otherwise.
   */
  virtual bool checkQuality(rsrc_ptr other) =0;

  /**
   * Returns the base unit of this resource 
   *
   * @return resource_unit_ the base unit of this resource
   */
  virtual std::string units() = 0;
    
  /**
   * Returns the total quantity of this resource in its base unit 
   *
   * @return the total quantity of this resource in its base unit
   */
  virtual double quantity() = 0;

  /**
   * Set the quantity of the resource in its default units to 'val'.
   *
   */
  virtual void setQuantity(double val) = 0;
    
  /**
   * A boolean comparing the quantity of the other resource is 
   * to the quantity of the base
   *
   * @param other The resource to evaluate against the base
   *
   * @return True if other is sufficiently equal in quantity to 
   * the base, False otherwise.
   */
  virtual bool checkQuantityEqual(rsrc_ptr other) = 0;

  /**
   * Returns true if the quantity of the other resource is 
   * greater than the quantity of the base 
   *
   * @param other The resource to evaluate against the base
   *
   * @return True if second is sufficiently equal in quantity to 
   * first, False otherwise.
   */
  virtual bool checkQuantityGT(rsrc_ptr other) = 0;

  /**
   * Compares the quantity and quality of the other resource  
   * to the base
   *
   * @param other The resource to evaluate
   *
   * @return True if other is sufficiently equal to the base, 
   * False otherwise.
   */
  virtual bool checkEquality(rsrc_ptr other);

  /// Returns the concrete resource type, an enum
  virtual ResourceType type() = 0;

  /// Returns a newly allocated copy of the resource
  virtual rsrc_ptr clone() = 0;

  virtual void print() = 0;

  /// return this resource's unique ID
  const int ID() {return ID_;};

  /// return this resource's original ID
  const int originalID() {return originalID_;};

  /// a resource has been split, set the id to the original resource's
  void setOriginalID(int id);

  /// return this resource's originator's ID
  const int originatorID() {return originatorID_;}
  
  /// set the originator. NOTE this is when resources must
  /// be added to their respective tables
  virtual void setOriginatorID(int id) = 0;

  virtual ~Resource();

 protected:
  
  Resource();
  
  int ID_;

  int originalID_;
  
  int originatorID_;

 private:
  
  static int nextID_;

  // -------------------------------------------------------------
  /*!
    output database related members
   */
  
 public:
  // the database table and related information
<<<<<<< HEAD
  static Table *resource_table;
  static Table *resource_type_table;
=======
  static table_ptr resource_table;
  static table_ptr resource_type_table;
>>>>>>> 66b0fe9e

  // add a resource to table
  void addToTable();

  // all resource types must have a unit
  virtual std::string type_name() = 0;
  // all resource types must say if they have been logged
  virtual bool is_resource_type_logged() = 0;
  virtual void type_logged() = 0;
  
 private:
  /*!
    Define the database table
   */
  static void define_table();
  static void define_type_table();
  void logNewType();

  /*!
    Store information about the resource's primary key
   */
  primary_key_ref pkref_;
  primary_key_ref type_pkref_;

};

#endif<|MERGE_RESOLUTION|>--- conflicted
+++ resolved
@@ -127,13 +127,8 @@
   
  public:
   // the database table and related information
-<<<<<<< HEAD
-  static Table *resource_table;
-  static Table *resource_type_table;
-=======
   static table_ptr resource_table;
   static table_ptr resource_type_table;
->>>>>>> 66b0fe9e
 
   // add a resource to table
   void addToTable();
