--- conflicted
+++ resolved
@@ -64,11 +64,7 @@
   // @gidden figure out how to handle this with the database - mjg
   // Get the given Material's composition.
   double amt = matToAdd->quantity();
-<<<<<<< HEAD
-  double ratio = ((quantity_ <= 0) ? 1 : quantity_/amt);
-=======
   double ratio = ((quantity_ < cyclus::eps_rsrc()) ? 1 : amt/quantity_);
->>>>>>> cb526a9e
   iso_vector_.mix(matToAdd->isoVector(),ratio); // @MJG_FLAG this looks like it copies isoVector()... should this return a pointer?
   quantity_ += amt;
   CLOG(LEV_DEBUG2) << "Material ID=" << ID_ << " absorbed material ID="
