// XMLFileLoader.cpp
// Implements file reader for an XML format
#include "XMLFileLoader.h"

#include <fstream>

#include <boost/filesystem.hpp>

#include "blob.h"
#include "CycException.h"
#include "Env.h"
#include "EventManager.h"
#include "Model.h"
#include "RecipeLibrary.h"
#include "Timer.h"
#include "XMLQueryEngine.h"

<<<<<<< HEAD
namespace cyclus {
=======
using namespace std;
using namespace boost;
namespace fs = boost::filesystem;
>>>>>>> 22d49e55

// - - - - - - - - - - - - - - - - - - - - - - - - - - - - - - - - - -
XMLFileLoader::XMLFileLoader(const std::string load_filename) {
  file_ = load_filename;
  initialize_module_paths();
}

// - - - - - - - - - - - - - - - - - - - - - - - - - - - - - - - - - -
void XMLFileLoader::init(bool use_main_schema)  {
<<<<<<< HEAD
  std::stringstream input("");
  loadStringstreamFromFile(input, file_);
  parser_ = boost::shared_ptr<XMLParser>(new XMLParser());
  parser_->init(input);
  if (use_main_schema) {
    std::stringstream schema("");
    loadStringstreamFromFile(schema, pathToMainSchema());
    parser_->validate(schema);
=======
  stringstream input("");
  loadStringstreamFromFile(input, file_);

  parser_ = shared_ptr<XMLParser>(new XMLParser());
  parser_->init(input);
  if (use_main_schema) {
    std::stringstream ss;
    ss << buildSchema();
    parser_->validate(ss);
>>>>>>> 22d49e55
  }

  EM->newEvent("InputFiles")
  ->addVal("Data", cyclus::Blob(input.str()))
  ->record();
}

// - - - - - - - - - - - - - - - - - - - - - - - - - - - - - - - - - -
std::string XMLFileLoader::buildSchema() {
  stringstream schema("");
  loadStringstreamFromFile(schema, pathToMainSchema());
  std::string master = schema.str();

  std::set<std::string> types = Model::dynamic_module_types();

  std::stringstream includes;
  std::set<std::string>::iterator type;
  for (type = types.begin(); type != types.end(); ++type) {
    // find modules
    std::stringstream refs;
    refs << std::endl;
    fs::path models_path = Env::getInstallPath() + "/lib/Models/" + *type;
    fs::recursive_directory_iterator end;
    try {
      for (fs::recursive_directory_iterator it(models_path); it != end; ++it) {
        fs::path p = it->path();
        // build refs and includes
        if (p.extension() == ".rng") {
          refs << "<ref name='" << p.stem().string() << "'/>" << std::endl;
          includes << "<include href='" << p.string() << "'/>" << std::endl;
        }
      }
    } catch (...) { }

    // replace refs
    std::string searchStr = std::string("@") + *type + std::string("_REFS@");
    size_t pos = master.find(searchStr);
    if (pos != std::string::npos) {
      master.replace(pos, searchStr.size(), refs.str());
    }
  }

  // replace includes
  std::string searchStr = "@RNG_INCLUDES@";
  size_t pos = master.find(searchStr);
  if (pos != std::string::npos) {
    master.replace(pos, searchStr.size(), includes.str());
  }

  return master;
}

// - - - - - - - - - - - - - - - -   - - - - - - - - - - - - - - - - - -
void XMLFileLoader::loadStringstreamFromFile(std::stringstream& stream,
                                             std::string file) {

  CLOG(LEV_DEBUG4) << "loading the file: " << file;

  std::ifstream file_stream(file.c_str());

  if (file_stream) {
    stream << file_stream.rdbuf();
    file_stream.close();
  } else {
    throw CycIOException("The file '" + file
                         + "' could not be loaded.");
  }

  CLOG(LEV_DEBUG5) << "file loaded as a string: " << stream.str();
}

// - - - - - - - - - - - - - - - - - - - - - - - - - - - - - - - - - -
std::string XMLFileLoader::pathToMainSchema() {
  return Env::getInstallPath() + "/share/cyclus.rng.in";
}

// - - - - - - - - - - - - - - - - - - - - - - - - - - - - - - - - - -
void XMLFileLoader::applySchema(const std::stringstream& schema) {
  parser_->validate(schema);
}

// - - - - - - - - - - - - - - - - - - - - - - - - - - - - - - - - - -
void XMLFileLoader::initialize_module_paths() {
  module_paths_["Market"] = "/*/market";
  module_paths_["Converter"] = "/*/converter";
  module_paths_["Region"] = "/*/region";
  module_paths_["Inst"] = "/*/region/institution";
  module_paths_["Facility"] = "/*/facility";
}

//- - - - - - - - - - - - - - - - - - - - - - - - - - - - - - - - - - - - - -
void XMLFileLoader::load_recipes() {
  XMLQueryEngine xqe(*parser_);

  std::string query = "/*/recipe";
  int numRecipes = xqe.nElementsMatchingQuery(query);
  for (int i = 0; i < numRecipes; i++) {
    QueryEngine* qe = xqe.queryElement(query, i);
    RecipeLibrary::load_recipe(qe);
  }
}

// - - - - - - - - - - - - - - - - - - - - - - - - - - - - - - - - - -
void XMLFileLoader::load_dynamic_modules(std::set<std::string>& module_types) {
  std::set<std::string>::iterator it;
  for (it = module_types.begin(); it != module_types.end(); it++) {
    load_modules_of_type(*it, module_paths_[*it]);
  }
}

// - - - - - - - - - - - - - - - - - - - - - - - - - - - - - - - - - -
void XMLFileLoader::load_modules_of_type(std::string type,
                                         std::string query_path) {
  XMLQueryEngine xqe(*parser_);

  int numModels = xqe.nElementsMatchingQuery(query_path);
  for (int i = 0; i < numModels; i++) {
    QueryEngine* qe = xqe.queryElement(query_path, i);
    Model::initializeSimulationEntity(type, qe);
  }
}

// - - - - - - - - - - - - - - - - - - - - - - - - - - - - - - - - - -
void XMLFileLoader::load_control_parameters() {
  XMLQueryEngine xqe(*parser_);

  std::string query = "/*/control";
  QueryEngine* qe = xqe.queryElement(query);
  TI->load_simulation(qe);
}
<<<<<<< HEAD
} // namespace cyclus
=======
>>>>>>> 22d49e55
<|MERGE_RESOLUTION|>--- conflicted
+++ resolved
@@ -15,13 +15,8 @@
 #include "Timer.h"
 #include "XMLQueryEngine.h"
 
-<<<<<<< HEAD
 namespace cyclus {
-=======
-using namespace std;
-using namespace boost;
 namespace fs = boost::filesystem;
->>>>>>> 22d49e55
 
 // - - - - - - - - - - - - - - - - - - - - - - - - - - - - - - - - - -
 XMLFileLoader::XMLFileLoader(const std::string load_filename) {
@@ -31,7 +26,6 @@
 
 // - - - - - - - - - - - - - - - - - - - - - - - - - - - - - - - - - -
 void XMLFileLoader::init(bool use_main_schema)  {
-<<<<<<< HEAD
   std::stringstream input("");
   loadStringstreamFromFile(input, file_);
   parser_ = boost::shared_ptr<XMLParser>(new XMLParser());
@@ -40,17 +34,6 @@
     std::stringstream schema("");
     loadStringstreamFromFile(schema, pathToMainSchema());
     parser_->validate(schema);
-=======
-  stringstream input("");
-  loadStringstreamFromFile(input, file_);
-
-  parser_ = shared_ptr<XMLParser>(new XMLParser());
-  parser_->init(input);
-  if (use_main_schema) {
-    std::stringstream ss;
-    ss << buildSchema();
-    parser_->validate(ss);
->>>>>>> 22d49e55
   }
 
   EM->newEvent("InputFiles")
@@ -181,7 +164,4 @@
   QueryEngine* qe = xqe.queryElement(query);
   TI->load_simulation(qe);
 }
-<<<<<<< HEAD
-} // namespace cyclus
-=======
->>>>>>> 22d49e55
+} // namespace cyclus