--- conflicted
+++ resolved
@@ -16,13 +16,8 @@
   struct BuildOrder 
   {
     // constructor
-<<<<<<< HEAD
     BuildOrder(int n, action_building::Builder* b,
                supply_demand::CommodityProducer* cp);
-=======
-    BuildOrder(int n, ActionBuilding::Builder* b, 
-               SupplyDemand::CommodityProducer* cp);
->>>>>>> 2eb3d61c
 
     // constituents
     int number;
@@ -102,14 +97,8 @@
        @param unmet_demand the additional capacity required
        @return a vector of build orders as decided
     */
-<<<<<<< HEAD
     std::vector<action_building::BuildOrder> MakeBuildDecision(Commodity& commodity, 
                                                               double unmet_demand);
-=======
-    std::vector<ActionBuilding::BuildOrder> makeBuildDecision(
-        Commodity& commodity, 
-        double unmet_demand);
->>>>>>> 2eb3d61c
 
     // protected: @MJGFlag - should be protected. revise when tests can
     // be found by classes in the Utility folder
@@ -135,28 +124,16 @@
        @param orders the set of orders to fill
        @param solution the solution determining how to fill the orders
      */
-<<<<<<< HEAD
     void ConstructBuildOrdersFromSolution(std::vector<action_building::BuildOrder>& orders,
                                           std::vector<cyclopts::VariablePtr>& solution);
-=======
-    void constructBuildOrdersFromSolution(
-        std::vector<ActionBuilding::BuildOrder>& orders,
-        std::vector<cyclus::cyclopts::VariablePtr>& solution);
-
->>>>>>> 2eb3d61c
+    
   private:
     /// the set of registered builders
     std::set<Builder*> builders_;
     
     /// a map of variables to their associated builder and producer
-<<<<<<< HEAD
     std::map<cyclopts::VariablePtr, 
       std::pair<action_building::Builder*,supply_demand::CommodityProducer*> > solution_map_;
-=======
-    std::map<cyclus::cyclopts::VariablePtr, 
-      std::pair<ActionBuilding::Builder*, SupplyDemand::CommodityProducer*> > 
-        solution_map_;
->>>>>>> 2eb3d61c
   };
 
   //#include "BuildingManagerTests.h"
