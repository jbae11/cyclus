--- conflicted
+++ resolved
@@ -4,15 +4,12 @@
 #include <vector>
 #include <map>
 
-<<<<<<< HEAD
-namespace cyclus {
-=======
 #include "solver_tools.h"
 
 #include "CommodityProducer.h"
 #include "Builder.h"
 
->>>>>>> 22d49e55
+namespace cyclus {
 namespace ActionBuilding {
   /// a struct for a build order: the number of producers to build
   struct BuildOrder 
