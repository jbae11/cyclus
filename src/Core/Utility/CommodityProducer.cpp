#include "CommodityProducer.h"

<<<<<<< HEAD
#include "cyclopts_limits.h"
#include "error.h"
=======
#include "cyclopts/limits.h"
>>>>>>> 2eb3d61c

namespace cyclus {
namespace supply_demand {

//- - - - - - - - - - - - - - - - - - - - - - - - - - - - - - - - - - 
CommodityInformation::CommodityInformation()
    : capacity(0),
      cost(cyclus::cyclopts::kModifierLimit) 
{ }

//- - - - - - - - - - - - - - - - - - - - - - - - - - - - - - - - - - 
CommodityInformation::CommodityInformation(double a_capacity, 
                                           double a_cost)
    : capacity(a_capacity),
      cost(a_cost)
{ }

//- - - - - - - - - - - - - - - - - - - - - - - - - - - - - - - - - - 
CommodityProducer::CommodityProducer()
    : default_capacity_(0.0),
      default_cost_(cyclus::cyclopts::kModifierLimit)
{ }

//- - - - - - - - - - - - - - - - - - - - - - - - - - - - - - - - - - 
CommodityProducer::~CommodityProducer() {}

//- - - - - - - - - - - - - - - - - - - - - - - - - - - - - - - - - - 
std::set<Commodity,CommodityCompare> CommodityProducer::ProducedCommodities()
{
  std::set<Commodity,CommodityCompare> commodities;
  std::map<Commodity,CommodityInformation,CommodityCompare>::iterator it;
  for (it = produced_commodities_.begin(); 
       it != produced_commodities_.end(); 
       it++)
    {
      commodities.insert(it->first);
    }
  return commodities;
}

//- - - - - - - - - - - - - - - - - - - - - - - - - - - - - - - - - - 
bool CommodityProducer::ProducesCommodity(const Commodity& commodity)
{
  return (produced_commodities_.find(commodity) != 
          produced_commodities_.end());
}

//- - - - - - - - - - - - - - - - - - - - - - - - - - - - - - - - - - 
double CommodityProducer::ProductionCapacity(const Commodity& commodity)
{
  ThrowErrorIfCommodityNotProduced(commodity);
  return produced_commodities_[commodity].capacity;
}

//- - - - - - - - - - - - - - - - - - - - - - - - - - - - - - - - - - 
double CommodityProducer::ProductionCost(const Commodity& commodity)
{
  ThrowErrorIfCommodityNotProduced(commodity);
  return produced_commodities_[commodity].cost;
}

//- - - - - - - - - - - - - - - - - - - - - - - - - - - - - - - - - - 
void CommodityProducer::AddCommodity(const Commodity& commodity) {
  CommodityInformation info(default_capacity_,default_cost_);
  AddCommodityWithInformation(commodity,info);
}

//- - - - - - - - - - - - - - - - - - - - - - - - - - - - - - - - - - 
void CommodityProducer::SetCapacity(const Commodity& commodity, 
                                    double capacity)
{
  ThrowErrorIfCommodityNotProduced(commodity);
  produced_commodities_[commodity].capacity = capacity;
}

//- - - - - - - - - - - - - - - - - - - - - - - - - - - - - - - - - - 
void CommodityProducer::SetCost(const Commodity& commodity, 
                                double cost)
{
  ThrowErrorIfCommodityNotProduced(commodity);
  produced_commodities_[commodity].cost = cost;
}

//- - - - - - - - - - - - - - - - - - - - - - - - - - - - - - - - - - 
<<<<<<< HEAD
void CommodityProducer::AddCommodityWithInformation(const Commodity& commodity, 
                                                    const CommodityInformation& info) 
{
  if (ProducesCommodity(commodity))
    {
      throw KeyError("This producer already has registered "
                                           + commodity.name());
    }
  produced_commodities_.insert(std::make_pair(commodity,info));
=======
void CommodityProducer::addCommodityWithInformation(
    const Commodity& commodity, 
    const CommodityInformation& info) {
  if (producesCommodity(commodity)) {
    throw CycDoubleRegistrationException("This producer already has registered "
                                         + commodity.name());
  }
  produced_commodities_.insert(make_pair(commodity,info));
>>>>>>> 2eb3d61c
}

//- - - - - - - - - - - - - - - - - - - - - - - - - - - - - - - - - - 
void CommodityProducer::CopyProducedCommoditiesFrom(CommodityProducer* source) 
{
  std::set<Commodity,CommodityCompare> commodities = source->ProducedCommodities();
  std::set<Commodity,CommodityCompare>::iterator it;
  for (it = commodities.begin(); it != commodities.end(); it++)
    {
      AddCommodity(*it);
      SetCapacity(*it,source->ProductionCapacity(*it));
      SetCost(*it,source->ProductionCost(*it));
    }
}

//- - - - - - - - - - - - - - - - - - - - - - - - - - - - - - - - - - 
<<<<<<< HEAD
void CommodityProducer::ThrowErrorIfCommodityNotProduced(const Commodity& commodity)
{
  if(!ProducesCommodity(commodity))
    {
      throw KeyError("Producer does not produce " 
                                      + commodity.name());
    }
}
} // namespace supply_demand
} // namespace cyclus
=======
void CommodityProducer::throwErrorIfCommodityNotProduced(
    const Commodity& commodity) {
  if(!producesCommodity(commodity)) {
    throw CycNotRegisteredException("Producer does not produce " 
                                    + commodity.name());
  }
}
>>>>>>> 2eb3d61c
<|MERGE_RESOLUTION|>--- conflicted
+++ resolved
@@ -1,11 +1,7 @@
 #include "CommodityProducer.h"
 
-<<<<<<< HEAD
-#include "cyclopts_limits.h"
+#include "cyclopts/limits.h"
 #include "error.h"
-=======
-#include "cyclopts/limits.h"
->>>>>>> 2eb3d61c
 
 namespace cyclus {
 namespace supply_demand {
@@ -90,7 +86,6 @@
 }
 
 //- - - - - - - - - - - - - - - - - - - - - - - - - - - - - - - - - - 
-<<<<<<< HEAD
 void CommodityProducer::AddCommodityWithInformation(const Commodity& commodity, 
                                                     const CommodityInformation& info) 
 {
@@ -100,16 +95,6 @@
                                            + commodity.name());
     }
   produced_commodities_.insert(std::make_pair(commodity,info));
-=======
-void CommodityProducer::addCommodityWithInformation(
-    const Commodity& commodity, 
-    const CommodityInformation& info) {
-  if (producesCommodity(commodity)) {
-    throw CycDoubleRegistrationException("This producer already has registered "
-                                         + commodity.name());
-  }
-  produced_commodities_.insert(make_pair(commodity,info));
->>>>>>> 2eb3d61c
 }
 
 //- - - - - - - - - - - - - - - - - - - - - - - - - - - - - - - - - - 
@@ -126,7 +111,6 @@
 }
 
 //- - - - - - - - - - - - - - - - - - - - - - - - - - - - - - - - - - 
-<<<<<<< HEAD
 void CommodityProducer::ThrowErrorIfCommodityNotProduced(const Commodity& commodity)
 {
   if(!ProducesCommodity(commodity))
@@ -136,13 +120,4 @@
     }
 }
 } // namespace supply_demand
-} // namespace cyclus
-=======
-void CommodityProducer::throwErrorIfCommodityNotProduced(
-    const Commodity& commodity) {
-  if(!producesCommodity(commodity)) {
-    throw CycNotRegisteredException("Producer does not produce " 
-                                    + commodity.name());
-  }
-}
->>>>>>> 2eb3d61c
+} // namespace cyclus