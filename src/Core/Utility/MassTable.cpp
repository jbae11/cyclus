// MassTable class

#include <iostream>
#include <stdlib.h>

#include "MassTable.h"

#include "Env.h"
#include "Database.h"
#include "CycException.h"

using namespace std;

MassTable* MassTable::instance_ = 0;

//- - - - - - - - - - - - - - - - - - - - - - - - - - - - - - - - - - - -
MassTable* MassTable::Instance() {
  // If we haven't created a MassTable yet, create it, and then and return it
  // either way.
  if (0 == instance_) {
    instance_ = new MassTable();
  }
  return instance_;
}

//- - - - - - - - - - - - - - - - - - - - - - - - - - - - - - - - - - - -
MassTable::MassTable() {
  initializeSQL();
}

//- - - - - - - - - - - - - - - - - - - - - - - - - - - - - - - - - - - -
MassTable::~MassTable() {
  //Should close the 'mass.h5' file
}

//- - - - - - - - - - - - - - - - - - - - - - - - - - - - - - - - - - - -
double MassTable::gramsPerMol(int tope) {
  double toRet = nuclide_vec_[isoIndex_[tope]].mass;
  return toRet;
}

//- - - - - - - - - - - - - - - - - - - - - - - - - - - - - - - - - - - - - - -
void MassTable::initializeSQL() {
  // get the file location
  string file_path = Env::getBuildPath() + "/share";
  string file_name = "mass.sqlite";
  Database *db = new Database( file_name, file_path );

  // get mass info
  db->open();

  query_result result = db->query("SELECT * FROM IsotopeMasses");
  
  int nResults = result.size();
  for (int i = 0; i < nResults; i++){
    // // obtain the database row and declare the appropriate members
    query_row row = result.at(i);
    // note transposition, mislabeled columns
    string Zstr = row.at(1), Astr = row.at(0), Mstr = row.at(2); 
    int Znum = atoi( Zstr.c_str() );
    int Anum = atoi( Astr.c_str() );
    double mass = atof( Mstr.c_str() );
    // create a nuclide member and add it to the nuclide vector
    nuclide_t n = {Znum,Anum,mass};
    nuclide_vec_.push_back(n);
    // create an index and log it accordingly
<<<<<<< HEAD
    int tope = Anum*1000 + Znum;
=======
    int tope = Anum*1000 + Znum ;
>>>>>>> f5dc768e
    isoIndex_.insert(make_pair(tope,i));
  }
  // set the total number of nuclides
  nuclide_len_ = nuclide_vec_.size();
}

<|MERGE_RESOLUTION|>--- conflicted
+++ resolved
@@ -64,11 +64,7 @@
     nuclide_t n = {Znum,Anum,mass};
     nuclide_vec_.push_back(n);
     // create an index and log it accordingly
-<<<<<<< HEAD
-    int tope = Anum*1000 + Znum;
-=======
-    int tope = Anum*1000 + Znum ;
->>>>>>> f5dc768e
+    int tope = Znum*1000 + Anum;
     isoIndex_.insert(make_pair(tope,i));
   }
   // set the total number of nuclides
