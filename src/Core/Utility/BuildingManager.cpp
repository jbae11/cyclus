#include "BuildingManager.h"

#include <boost/any.hpp>

#include "cbc_solver.h"
#include "solver.h"
#include "solver_interface.h"

#include "CycException.h"
#include "Logger.h"

using boost::any_cast;
<<<<<<< HEAD
//using namespace Cyclopts;
//using namespace SupplyDemand;

namespace cyclus {
namespace ActionBuilding {
=======
using namespace cyclopts;
using namespace SupplyDemand;
using namespace ActionBuilding;
>>>>>>> 22d49e55

// -------------------------------------------------------------------
BuildOrder::BuildOrder(int n, ActionBuilding::Builder* b,
                       SupplyDemand::CommodityProducer* cp) :
  number(n),
  builder(b),
  producer(cp)
{}

// -------------------------------------------------------------------
ProblemInstance::ProblemInstance(Commodity& commod, double demand, 
                                 cyclopts::SolverInterface& sinterface, 
                                 cyclopts::ConstraintPtr constr, 
                                 std::vector<cyclopts::VariablePtr>& soln) :
  commodity(commod),
  unmet_demand(demand),
  interface(sinterface),
  constraint(constr),
  solution(soln)
{}

// -------------------------------------------------------------------
BuildingManager::BuildingManager() {}

// -------------------------------------------------------------------
BuildingManager::~BuildingManager() {}

//- - - - - - - - - - - - - - - - - - - - - - - - - - - - - - - - - - 
void BuildingManager::registerBuilder(ActionBuilding::Builder* builder) {
  if (builders_.find(builder) != builders_.end())
    {
      throw CycDoubleRegistrationException("A manager is trying to register a builder twice.");
    }
  else
    {
      builders_.insert(builder);
    }
}

//- - - - - - - - - - - - - - - - - - - - - - - - - - - - - - - - - - 
void BuildingManager::unRegisterBuilder(ActionBuilding::Builder* builder) {
  if (builders_.find(builder) == builders_.end())
    {
      throw CycNotRegisteredException("A manager is trying to unregister a builder not originally registered with it.");
    }
  else
    {
      builders_.erase(builder);
    }
}

// -------------------------------------------------------------------
<<<<<<< HEAD
std::vector<ActionBuilding::BuildOrder> BuildingManager::makeBuildDecision(Commodity& commodity, 
                                                                           double unmet_demand) 
{
  std::vector<BuildOrder> orders;

  if (unmet_demand > 0) 
    {
      // set up solver and interface
      Cyclopts::SolverPtr solver(new Cyclopts::CBCSolver());
      Cyclopts::SolverInterface csi(solver);

      // set up objective function
      Cyclopts::ObjFuncPtr obj(new Cyclopts::ObjectiveFunction(Cyclopts::ObjectiveFunction::MIN));
      csi.registerObjFunction(obj);

      // set up constraint
      Cyclopts::ConstraintPtr constraint(new Cyclopts::Constraint(Cyclopts::Constraint::GTEQ, unmet_demand));
      csi.registerConstraint(constraint);

      // set up variables, constraints, and objective function
      std::vector<Cyclopts::VariablePtr> solution;
      ProblemInstance problem(commodity,unmet_demand,csi,constraint,solution);
      setUpProblem(problem);

      // report problem
      LOG(LEV_DEBUG2,"buildman") << "Building Manager is solving a decision problem with:";
      LOG(LEV_DEBUG2,"buildman") << "  * Objective Function: " << obj->print();
      LOG(LEV_DEBUG2,"buildman") << "  * Constraint: " << constraint->print();
  
      // solve
      csi.solve();

      // report solution
      LOG(LEV_DEBUG2,"buildman") << "Building Manager has solved a decision problem with:";
      LOG(LEV_DEBUG2,"buildman") << "  * Types of Prototypes to build: " << solution.size();
      for (int i = 0; i < solution.size(); i++)
        {
          Cyclopts::VariablePtr x = solution.at(i);
          LOG(LEV_DEBUG2,"buildman") << "  * Type: " << x->name()
                                     << "  * Value: " << any_cast<int>(x->value());
        }
=======
std::vector<ActionBuilding::BuildOrder> BuildingManager::makeBuildDecision(
    Commodity& commodity, 
    double unmet_demand) {
  vector<BuildOrder> orders;
  
  if (unmet_demand > 0) {
    // set up solver and interface
    SolverPtr solver(new CBCSolver());
    SolverInterface csi(solver);

    // set up objective function
    ObjFuncPtr obj(new ObjectiveFunction(ObjectiveFunction::MIN));
    csi.RegisterObjFunction(obj);

    // set up constraint
    ConstraintPtr constraint(new Constraint(Constraint::GTEQ,unmet_demand));
    csi.RegisterConstraint(constraint);

    // set up variables, constraints, and objective function
    vector<VariablePtr> solution;
    ProblemInstance problem(commodity,unmet_demand,csi,constraint,solution);
    setUpProblem(problem);

    // report problem
    LOG(LEV_DEBUG2,"buildman") << "Building Manager is solving a decision problem with:";
    LOG(LEV_DEBUG2,"buildman") << "  * Objective Function: " << obj->Print();
    LOG(LEV_DEBUG2,"buildman") << "  * Constraint: " << constraint->Print();
>>>>>>> 22d49e55
  
    // solve
    csi.Solve();

    // report solution
    LOG(LEV_DEBUG2,"buildman") << "Building Manager has solved a decision problem with:";
    LOG(LEV_DEBUG2,"buildman") << "  * Types of Prototypes to build: " << solution.size();
    for (int i = 0; i < solution.size(); i++) {
      VariablePtr x = solution.at(i);
      LOG(LEV_DEBUG2,"buildman") << "  * Type: " << x->name()
                                 << "  * Value: " << any_cast<int>(x->value());
    }
  
    // construct order
    constructBuildOrdersFromSolution(orders,solution);
  }

  return orders;
}

// -------------------------------------------------------------------
void BuildingManager::setUpProblem(ActionBuilding::ProblemInstance& problem)
{
  solution_map_ = std::map< Cyclopts::VariablePtr, 
                    std::pair<Builder *, SupplyDemand::CommodityProducer *> >();

  std::set<Builder*>::iterator builder_it;
  for (builder_it = builders_.begin(); builder_it != builders_.end(); builder_it++)
    {
      Builder* builder = (*builder_it);
      
      std::set<SupplyDemand::CommodityProducer *>::iterator producer_it;
      for (producer_it = builder->beginningProducer(); producer_it != builder->endingProducer(); producer_it++)
        {
          SupplyDemand::CommodityProducer * producer = (*producer_it);
          if (producer->producesCommodity(problem.commodity))
            {
              addProducerVariableToProblem(producer,builder,problem);
            }
        }
    }
}

// -------------------------------------------------------------------
<<<<<<< HEAD
void BuildingManager::addProducerVariableToProblem(SupplyDemand::CommodityProducer* producer,
                                                   ActionBuilding::Builder* builder,
                                                   ActionBuilding::ProblemInstance& problem)
{
  Cyclopts::VariablePtr x(new Cyclopts::IntegerVariable(0, Cyclopts::Variable::INF));
  problem.solution.push_back(x);
  problem.interface.registerVariable(x);
  solution_map_.insert(make_pair(x, std::make_pair(builder,producer)));
=======
void BuildingManager::addProducerVariableToProblem(
    SupplyDemand::CommodityProducer* producer,
    ActionBuilding::Builder* builder,
    ActionBuilding::ProblemInstance& problem) {
  VariablePtr x(new IntegerVariable(0,Variable::INF));
  problem.solution.push_back(x);
  problem.interface.RegisterVariable(x);
  solution_map_.insert(make_pair(x,make_pair(builder,producer)));
>>>>>>> 22d49e55

  double constraint_modifier = producer->productionCapacity(problem.commodity);
  problem.interface.AddVarToConstraint(x,constraint_modifier,problem.constraint);

  double obj_modifier = producer->productionCost(problem.commodity);
  problem.interface.AddVarToObjFunction(x,obj_modifier);
}

// -------------------------------------------------------------------
<<<<<<< HEAD
void BuildingManager::constructBuildOrdersFromSolution(
  std::vector<ActionBuilding::BuildOrder > & orders, 
  std::vector<Cyclopts::VariablePtr > & solution)
=======
void BuildingManager::constructBuildOrdersFromSolution(std::vector<ActionBuilding::BuildOrder>& orders,
                                                       std::vector<cyclopts::VariablePtr>& solution)
>>>>>>> 22d49e55
{
  // construct the build orders
  for (int i = 0; i < solution.size(); i++) 
    {
      int number = any_cast<int>(solution.at(i)->value());
      if (number > 0) 
        {
          Builder* builder = solution_map_[solution.at(i)].first;
          SupplyDemand::CommodityProducer* producer = \
                                                solution_map_[solution.at(i)].second;
          BuildOrder order(number,builder,producer);
          orders.push_back(order);
        }
    }
}
} // namespace ActionBuilding
} // namespace cyclus<|MERGE_RESOLUTION|>--- conflicted
+++ resolved
@@ -10,17 +10,9 @@
 #include "Logger.h"
 
 using boost::any_cast;
-<<<<<<< HEAD
-//using namespace Cyclopts;
-//using namespace SupplyDemand;
 
 namespace cyclus {
 namespace ActionBuilding {
-=======
-using namespace cyclopts;
-using namespace SupplyDemand;
-using namespace ActionBuilding;
->>>>>>> 22d49e55
 
 // -------------------------------------------------------------------
 BuildOrder::BuildOrder(int n, ActionBuilding::Builder* b,
@@ -73,49 +65,6 @@
 }
 
 // -------------------------------------------------------------------
-<<<<<<< HEAD
-std::vector<ActionBuilding::BuildOrder> BuildingManager::makeBuildDecision(Commodity& commodity, 
-                                                                           double unmet_demand) 
-{
-  std::vector<BuildOrder> orders;
-
-  if (unmet_demand > 0) 
-    {
-      // set up solver and interface
-      Cyclopts::SolverPtr solver(new Cyclopts::CBCSolver());
-      Cyclopts::SolverInterface csi(solver);
-
-      // set up objective function
-      Cyclopts::ObjFuncPtr obj(new Cyclopts::ObjectiveFunction(Cyclopts::ObjectiveFunction::MIN));
-      csi.registerObjFunction(obj);
-
-      // set up constraint
-      Cyclopts::ConstraintPtr constraint(new Cyclopts::Constraint(Cyclopts::Constraint::GTEQ, unmet_demand));
-      csi.registerConstraint(constraint);
-
-      // set up variables, constraints, and objective function
-      std::vector<Cyclopts::VariablePtr> solution;
-      ProblemInstance problem(commodity,unmet_demand,csi,constraint,solution);
-      setUpProblem(problem);
-
-      // report problem
-      LOG(LEV_DEBUG2,"buildman") << "Building Manager is solving a decision problem with:";
-      LOG(LEV_DEBUG2,"buildman") << "  * Objective Function: " << obj->print();
-      LOG(LEV_DEBUG2,"buildman") << "  * Constraint: " << constraint->print();
-  
-      // solve
-      csi.solve();
-
-      // report solution
-      LOG(LEV_DEBUG2,"buildman") << "Building Manager has solved a decision problem with:";
-      LOG(LEV_DEBUG2,"buildman") << "  * Types of Prototypes to build: " << solution.size();
-      for (int i = 0; i < solution.size(); i++)
-        {
-          Cyclopts::VariablePtr x = solution.at(i);
-          LOG(LEV_DEBUG2,"buildman") << "  * Type: " << x->name()
-                                     << "  * Value: " << any_cast<int>(x->value());
-        }
-=======
 std::vector<ActionBuilding::BuildOrder> BuildingManager::makeBuildDecision(
     Commodity& commodity, 
     double unmet_demand) {
@@ -143,7 +92,6 @@
     LOG(LEV_DEBUG2,"buildman") << "Building Manager is solving a decision problem with:";
     LOG(LEV_DEBUG2,"buildman") << "  * Objective Function: " << obj->Print();
     LOG(LEV_DEBUG2,"buildman") << "  * Constraint: " << constraint->Print();
->>>>>>> 22d49e55
   
     // solve
     csi.Solve();
@@ -188,16 +136,6 @@
 }
 
 // -------------------------------------------------------------------
-<<<<<<< HEAD
-void BuildingManager::addProducerVariableToProblem(SupplyDemand::CommodityProducer* producer,
-                                                   ActionBuilding::Builder* builder,
-                                                   ActionBuilding::ProblemInstance& problem)
-{
-  Cyclopts::VariablePtr x(new Cyclopts::IntegerVariable(0, Cyclopts::Variable::INF));
-  problem.solution.push_back(x);
-  problem.interface.registerVariable(x);
-  solution_map_.insert(make_pair(x, std::make_pair(builder,producer)));
-=======
 void BuildingManager::addProducerVariableToProblem(
     SupplyDemand::CommodityProducer* producer,
     ActionBuilding::Builder* builder,
@@ -206,7 +144,6 @@
   problem.solution.push_back(x);
   problem.interface.RegisterVariable(x);
   solution_map_.insert(make_pair(x,make_pair(builder,producer)));
->>>>>>> 22d49e55
 
   double constraint_modifier = producer->productionCapacity(problem.commodity);
   problem.interface.AddVarToConstraint(x,constraint_modifier,problem.constraint);
@@ -216,14 +153,8 @@
 }
 
 // -------------------------------------------------------------------
-<<<<<<< HEAD
-void BuildingManager::constructBuildOrdersFromSolution(
-  std::vector<ActionBuilding::BuildOrder > & orders, 
-  std::vector<Cyclopts::VariablePtr > & solution)
-=======
 void BuildingManager::constructBuildOrdersFromSolution(std::vector<ActionBuilding::BuildOrder>& orders,
                                                        std::vector<cyclopts::VariablePtr>& solution)
->>>>>>> 22d49e55
 {
   // construct the build orders
   for (int i = 0; i < solution.size(); i++) 
