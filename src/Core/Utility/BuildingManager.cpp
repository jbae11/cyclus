#include "BuildingManager.h"

#include <boost/any.hpp>

#include "cyclopts/cbc_solver.h"
#include "cyclopts/solver.h"
#include "cyclopts/solver_interface.h"

#include "error.h"
#include "Logger.h"

using boost::any_cast;
<<<<<<< HEAD

namespace cyclus {
namespace action_building {

// -------------------------------------------------------------------
BuildOrder::BuildOrder(int n, action_building::Builder* b,
                       supply_demand::CommodityProducer* cp) :
  number(n),
  builder(b),
  producer(cp)
{}
=======
using namespace SupplyDemand;
using namespace ActionBuilding;

// -------------------------------------------------------------------
BuildOrder::BuildOrder(int n, ActionBuilding::Builder* b,
                       SupplyDemand::CommodityProducer* cp) 
  : number(n),
    builder(b),
    producer(cp)
{ }
>>>>>>> 2eb3d61c

// -------------------------------------------------------------------
ProblemInstance::ProblemInstance(
    Commodity& commod, 
    double demand, 
    cyclus::cyclopts::SolverInterface& sinterface, 
    cyclus::cyclopts::ConstraintPtr constr, 
    std::vector<cyclus::cyclopts::VariablePtr>& soln) 
  : commodity(commod),
    unmet_demand(demand),
    interface(sinterface),
    constraint(constr),
    solution(soln)
{ }

// -------------------------------------------------------------------
BuildingManager::BuildingManager() { }

// -------------------------------------------------------------------
BuildingManager::~BuildingManager() { }

//- - - - - - - - - - - - - - - - - - - - - - - - - - - - - - - - - - 
void BuildingManager::RegisterBuilder(action_building::Builder* builder) {
  if (builders_.find(builder) != builders_.end())
    {
      throw KeyError("A manager is trying to register a builder twice.");
    }
  else
    {
      builders_.insert(builder);
    }
}

//- - - - - - - - - - - - - - - - - - - - - - - - - - - - - - - - - - 
void BuildingManager::UnRegisterBuilder(action_building::Builder* builder) {
  if (builders_.find(builder) == builders_.end())
    {
      throw KeyError("A manager is trying to unregister a builder not originally registered with it.");
    }
  else
    {
      builders_.erase(builder);
    }
}

// -------------------------------------------------------------------
std::vector<action_building::BuildOrder> BuildingManager::MakeBuildDecision(
    Commodity& commodity, 
    double unmet_demand) {
  using std::vector;
  using cyclopts::SolverPtr;
  using cyclopts::CBCSolver;
  using cyclopts::Constraint;
  using cyclopts::ConstraintPtr;
  using cyclopts::ObjFuncPtr;
  using cyclopts::SolverInterface;
//  using cyclopts::ProblemInstance;
  using cyclopts::VariablePtr;
  using cyclopts::IntegerVariable;
  using cyclopts::ObjectiveFunction;
  vector<BuildOrder> orders;
  
  if (unmet_demand > 0) {
    // set up solver and interface
    cyclus::cyclopts::SolverPtr solver(new cyclus::cyclopts::CBCSolver());
    cyclus::cyclopts::SolverInterface csi(solver);

    // set up objective function
    cyclus::cyclopts::ObjFuncPtr obj(
        new cyclus::cyclopts::ObjectiveFunction(
            cyclus::cyclopts::ObjectiveFunction::MIN));
    csi.RegisterObjFunction(obj);

    // set up constraint
    cyclus::cyclopts::ConstraintPtr constraint(
        new cyclus::cyclopts::Constraint(
            cyclus::cyclopts::Constraint::GTEQ,unmet_demand));
    csi.RegisterConstraint(constraint);

    // set up variables, constraints, and objective function
    vector<cyclus::cyclopts::VariablePtr> solution;
    ProblemInstance problem(commodity,unmet_demand,csi,constraint,solution);
    SetUpProblem(problem);

    // report problem
    LOG(LEV_DEBUG2,"buildman") << "Building Manager is solving a decision problem with:";
    LOG(LEV_DEBUG2,"buildman") << "  * Objective Function: " << obj->Print();
    LOG(LEV_DEBUG2,"buildman") << "  * Constraint: " << constraint->Print();
  
    // solve
    csi.Solve();

    // report solution
    LOG(LEV_DEBUG2,"buildman") << "Building Manager has solved a decision problem with:";
    LOG(LEV_DEBUG2,"buildman") << "  * Types of Prototypes to build: " << solution.size();
    for (int i = 0; i < solution.size(); i++) {
      cyclus::cyclopts::VariablePtr x = solution.at(i);
      LOG(LEV_DEBUG2,"buildman") << "  * Type: " << x->name()
                                 << "  * Value: " << any_cast<int>(x->value());
    }
  
    // construct order
    ConstructBuildOrdersFromSolution(orders,solution);
  }

  return orders;
}

// -------------------------------------------------------------------
<<<<<<< HEAD
void BuildingManager::SetUpProblem(action_building::ProblemInstance& problem)
{
  solution_map_ = std::map< cyclopts::VariablePtr, 
                    std::pair<Builder *, supply_demand::CommodityProducer *> >();

  std::set<Builder*>::iterator builder_it;
  for (builder_it = builders_.begin(); builder_it != builders_.end(); builder_it++)
    {
      Builder* builder = (*builder_it);
      
      std::set<supply_demand::CommodityProducer *>::iterator producer_it;
      for (producer_it = builder->BeginningProducer(); producer_it != builder->EndingProducer(); producer_it++)
        {
          supply_demand::CommodityProducer * producer = (*producer_it);
          if (producer->ProducesCommodity(problem.commodity))
            {
              AddProducerVariableToProblem(producer,builder,problem);
            }
        }
=======
void BuildingManager::setUpProblem(ActionBuilding::ProblemInstance& problem) {
  solution_map_ = 
      map<cyclus::cyclopts::VariablePtr, pair<Builder*, CommodityProducer*> >();

  set<Builder*>::iterator builder_it;
  for (builder_it = builders_.begin(); 
       builder_it != builders_.end(); 
       ++builder_it) {
    Builder* builder = (*builder_it);
    
    set<CommodityProducer*>::iterator producer_it;
    for (producer_it = builder->beginningProducer(); 
         producer_it != builder->endingProducer(); 
         ++producer_it) {
      CommodityProducer* producer = (*producer_it);
      if (producer->producesCommodity(problem.commodity)) {
        addProducerVariableToProblem(producer,builder,problem);
      }
>>>>>>> 2eb3d61c
    }
  }
}

// -------------------------------------------------------------------
<<<<<<< HEAD
void BuildingManager::AddProducerVariableToProblem(
    supply_demand::CommodityProducer* producer,
    action_building::Builder* builder,
    action_building::ProblemInstance& problem) {
  using std::make_pair;
  using cyclopts::Variable;
  using cyclopts::VariablePtr;
  using cyclopts::IntegerVariable;
  VariablePtr x(new IntegerVariable(0,Variable::INF));
=======
void BuildingManager::addProducerVariableToProblem(
    SupplyDemand::CommodityProducer* producer,
    ActionBuilding::Builder* builder,
    ActionBuilding::ProblemInstance& problem) {
  cyclus::cyclopts::VariablePtr x(
      new cyclus::cyclopts::IntegerVariable(0, 
                                            cyclus::cyclopts::Variable::INF));
>>>>>>> 2eb3d61c
  problem.solution.push_back(x);
  problem.interface.RegisterVariable(x);
  solution_map_.insert(make_pair(x, make_pair(builder,producer)));

<<<<<<< HEAD
  double constraint_modifier = producer->ProductionCapacity(problem.commodity);
  problem.interface.AddVarToConstraint(x,constraint_modifier,problem.constraint);

  double obj_modifier = producer->ProductionCost(problem.commodity);
  problem.interface.AddVarToObjFunction(x,obj_modifier);
}

// -------------------------------------------------------------------
void BuildingManager::ConstructBuildOrdersFromSolution(std::vector<action_building::BuildOrder>& orders,
                                                       std::vector<cyclopts::VariablePtr>& solution)
{
=======
  double constraint_modifier = producer->productionCapacity(problem.commodity);
  problem.interface.AddVarToConstraint(x, 
                                       constraint_modifier,problem.constraint);

  double obj_modifier = producer->productionCost(problem.commodity);
  problem.interface.AddVarToObjFunction(x, obj_modifier);
}

// -------------------------------------------------------------------
void BuildingManager::constructBuildOrdersFromSolution(
    std::vector<ActionBuilding::BuildOrder>& orders,
    std::vector<cyclus::cyclopts::VariablePtr>& solution) {
>>>>>>> 2eb3d61c
  // construct the build orders
  for (int i = 0; i < solution.size(); i++) {
      int number = any_cast<int>(solution.at(i)->value());
      if (number > 0) {
          Builder* builder = solution_map_[solution.at(i)].first;
<<<<<<< HEAD
          supply_demand::CommodityProducer* producer = \
                                                solution_map_[solution.at(i)].second;
          BuildOrder order(number,builder,producer);
=======
          CommodityProducer* producer = solution_map_[solution.at(i)].second;
          BuildOrder order(number, builder, producer);
>>>>>>> 2eb3d61c
          orders.push_back(order);
        }
    }
}
} // namespace action_building
} // namespace cyclus<|MERGE_RESOLUTION|>--- conflicted
+++ resolved
@@ -10,7 +10,6 @@
 #include "Logger.h"
 
 using boost::any_cast;
-<<<<<<< HEAD
 
 namespace cyclus {
 namespace action_building {
@@ -22,18 +21,6 @@
   builder(b),
   producer(cp)
 {}
-=======
-using namespace SupplyDemand;
-using namespace ActionBuilding;
-
-// -------------------------------------------------------------------
-BuildOrder::BuildOrder(int n, ActionBuilding::Builder* b,
-                       SupplyDemand::CommodityProducer* cp) 
-  : number(n),
-    builder(b),
-    producer(cp)
-{ }
->>>>>>> 2eb3d61c
 
 // -------------------------------------------------------------------
 ProblemInstance::ProblemInstance(
@@ -143,7 +130,6 @@
 }
 
 // -------------------------------------------------------------------
-<<<<<<< HEAD
 void BuildingManager::SetUpProblem(action_building::ProblemInstance& problem)
 {
   solution_map_ = std::map< cyclopts::VariablePtr, 
@@ -163,32 +149,10 @@
               AddProducerVariableToProblem(producer,builder,problem);
             }
         }
-=======
-void BuildingManager::setUpProblem(ActionBuilding::ProblemInstance& problem) {
-  solution_map_ = 
-      map<cyclus::cyclopts::VariablePtr, pair<Builder*, CommodityProducer*> >();
-
-  set<Builder*>::iterator builder_it;
-  for (builder_it = builders_.begin(); 
-       builder_it != builders_.end(); 
-       ++builder_it) {
-    Builder* builder = (*builder_it);
-    
-    set<CommodityProducer*>::iterator producer_it;
-    for (producer_it = builder->beginningProducer(); 
-         producer_it != builder->endingProducer(); 
-         ++producer_it) {
-      CommodityProducer* producer = (*producer_it);
-      if (producer->producesCommodity(problem.commodity)) {
-        addProducerVariableToProblem(producer,builder,problem);
-      }
->>>>>>> 2eb3d61c
     }
-  }
 }
 
 // -------------------------------------------------------------------
-<<<<<<< HEAD
 void BuildingManager::AddProducerVariableToProblem(
     supply_demand::CommodityProducer* producer,
     action_building::Builder* builder,
@@ -198,20 +162,10 @@
   using cyclopts::VariablePtr;
   using cyclopts::IntegerVariable;
   VariablePtr x(new IntegerVariable(0,Variable::INF));
-=======
-void BuildingManager::addProducerVariableToProblem(
-    SupplyDemand::CommodityProducer* producer,
-    ActionBuilding::Builder* builder,
-    ActionBuilding::ProblemInstance& problem) {
-  cyclus::cyclopts::VariablePtr x(
-      new cyclus::cyclopts::IntegerVariable(0, 
-                                            cyclus::cyclopts::Variable::INF));
->>>>>>> 2eb3d61c
   problem.solution.push_back(x);
   problem.interface.RegisterVariable(x);
   solution_map_.insert(make_pair(x, make_pair(builder,producer)));
 
-<<<<<<< HEAD
   double constraint_modifier = producer->ProductionCapacity(problem.commodity);
   problem.interface.AddVarToConstraint(x,constraint_modifier,problem.constraint);
 
@@ -222,34 +176,14 @@
 // -------------------------------------------------------------------
 void BuildingManager::ConstructBuildOrdersFromSolution(std::vector<action_building::BuildOrder>& orders,
                                                        std::vector<cyclopts::VariablePtr>& solution)
-{
-=======
-  double constraint_modifier = producer->productionCapacity(problem.commodity);
-  problem.interface.AddVarToConstraint(x, 
-                                       constraint_modifier,problem.constraint);
-
-  double obj_modifier = producer->productionCost(problem.commodity);
-  problem.interface.AddVarToObjFunction(x, obj_modifier);
-}
-
-// -------------------------------------------------------------------
-void BuildingManager::constructBuildOrdersFromSolution(
-    std::vector<ActionBuilding::BuildOrder>& orders,
-    std::vector<cyclus::cyclopts::VariablePtr>& solution) {
->>>>>>> 2eb3d61c
-  // construct the build orders
+{ // construct the build orders
   for (int i = 0; i < solution.size(); i++) {
       int number = any_cast<int>(solution.at(i)->value());
       if (number > 0) {
           Builder* builder = solution_map_[solution.at(i)].first;
-<<<<<<< HEAD
           supply_demand::CommodityProducer* producer = \
                                                 solution_map_[solution.at(i)].second;
           BuildOrder order(number,builder,producer);
-=======
-          CommodityProducer* producer = solution_map_[solution.at(i)].second;
-          BuildOrder order(number, builder, producer);
->>>>>>> 2eb3d61c
           orders.push_back(order);
         }
     }
