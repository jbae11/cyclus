// BookKeeper.cpp
// Implements the BookKeeper class

#include "BookKeeper.h"

#include <string>
#include <iostream>
#include <fstream>
#include <stdlib.h>

#include "Database.h"
#include "Table.h"
#include "CycException.h"

#define ROW_THRESHOLD 1000;

using namespace std;

BookKeeper* BookKeeper::instance_ = 0;
bool BookKeeper::logging_on_ = true;

//- - - - - - - - - - - - - - - - - - - - - - - - - - - - - - - - - - -  
BookKeeper* BookKeeper::Instance() {
  // If we haven't created a BookKeeper yet, create and return it.
  if (0 == instance_){
    instance_ = new BookKeeper();  
  }
  return instance_;
}

//- - - - - - - - - - - - - - - - - - - - - - - - - - - - - - - - - - - -
BookKeeper::BookKeeper() {
  dbIsOpen_ = false;
  db_ = NULL;
}

//- - - - - - - - - - - - - - - - - - - - - - - - - - - - - - - - - - - - 
<<<<<<< HEAD
void BookKeeper::createDB(){
  createDB("cyclus.sqlite", Env::checkEnv("PWD"));
}

//- - - - - - - - - - - - - - - - - - - - - - - - - - - - - - - - - - - - 
void BookKeeper::createDB(file_path fpath){
  string ext = ".sqlite";
  string::size_type sql_ext_pos = fpath.rfind(ext);
  if (sql_ext_pos != string::npos) {
    string::size_type last_slash_pos = fpath.rfind("/");
    int fname_len = fpath.length() - last_slash_pos - 1;
    string fname = fpath.substr( last_slash_pos+1, fname_len);
    createDB(fname, fpath.substr(0,fpath.length()-fname_len));
  } else { 
    createDB("cyclus.sqlite", fpath);
  }
}

//- - - - - - - - - - - - - - - - - - - - - - - - - - - - - - - - - - - - 
void BookKeeper::createDB(std::string name, file_path fpath) {
=======
void BookKeeper::createDB(std::string fpath,std::string name) {
>>>>>>> 46da9ec3
  dbName_ = name;

  try{
    // construct output file path
    string db_path = fpath + "/" + name;

    // create database. 
    db_ = new Database(name,fpath);

    // if the file already exists, delete it
    if( db_->fexists( db_path.c_str() ) ) {
      remove( db_path.c_str() );
    }

    db_->open();
    if ( dbExists() ) {
      dbIsOpen_ = true;
      LOG(LEV_DEBUG3,"DBInfo") << "Successfully created the output database" 
                               << " at file location: " << db_path;
    }
  }
  catch ( CycException& error ) {
    throw CycException( string(error.what()) );
  }
}

//- - - - - - - - - - - - - - - - - - - - - - - - - - - - - - - - - - - -
bool BookKeeper::dbExists() {
  if ( db_ == NULL)
    return false;
  else
    return db_->dbExists();
}

//- - - - - - - - - - - - - - - - - - - - - - - - - - - - - - - - - - - -
bool BookKeeper::loggingIsOn() {
  if ( dbExists() )
    return logging_on_;
  else
    return false;
}

//- - - - - - - - - - - - - - - - - - - - - - - - - - - - - - - - - - - -
void BookKeeper::turnLoggingOn() {
  logging_on_ = true;
}

//- - - - - - - - - - - - - - - - - - - - - - - - - - - - - - - - - - - -
void BookKeeper::turnLoggingOff() {
  logging_on_ = false;
  if ( nTables() > 0 ) {
    string err = "Logging can not be turned off once a table has already been created.";
    throw CycException(err);
  }
}

//- - - - - - - - - - - - - - - - - - - - - - - - - - - - - - - - - - - -
void BookKeeper::registerTable(table_ptr t) {
  if ( loggingIsOn() ) {
    db_->registerTable(t);
    db_->createTable(t);
  }
}

//- - - - - - - - - - - - - - - - - - - - - - - - - - - - - - - - - - - -
void BookKeeper::removeTable(table_ptr t) {
  if ( loggingIsOn() ) {
    db_->removeTable(t);
  }
}

//- - - - - - - - - - - - - - - - - - - - - - - - - - - - - - - - - - - -
int BookKeeper::nTables() {
  if ( dbExists() ){
    return db_->nTables();
  }
  else {
    return 0;
  }
}

//- - - - - - - - - - - - - - - - - - - - - - - - - - - - - - - - - - - -
int BookKeeper::rowThreshold() {
  return ROW_THRESHOLD;
}

//- - - - - - - - - - - - - - - - - - - - - - - - - - - - - - - - - - - -
void BookKeeper::tableAtThreshold(table_ptr t) {
  if ( loggingIsOn() ) {
    db_->writeRows(t);
    db_->flush(t);
  }
}

//- - - - - - - - - - - - - - - - - - - - - - - - - - - - - - - - - - - -
bool BookKeeper::dbIsOpen() {
  if (!dbExists() && dbIsOpen_) {
    string err = 
      "The BookKeeper reports that the Database does NOT exist but is OPEN.";
    throw CycException(err);
    return false;
  }
  else {
    return dbIsOpen_;
  }
}

//- - - - - - - - - - - - - - - - - - - - - - - - - - - - - - - - - - - -
void BookKeeper::openDB() {
  if ( !dbIsOpen() ){
    dbIsOpen_ = db_->open();
  }
}

//- - - - - - - - - - - - - - - - - - - - - - - - - - - - - - - - - - - -
void BookKeeper::closeDB() {
  // have the database print and remaining commands
  for (int i = 0; i < db_->nTables(); i++) {
    table_ptr t = db_->tablePtr(i);
    if (t->nRows() > 0)
      this->tableAtThreshold(t);
  }
  // close the db
  dbIsOpen_ = !db_->close();
}<|MERGE_RESOLUTION|>--- conflicted
+++ resolved
@@ -35,30 +35,7 @@
 }
 
 //- - - - - - - - - - - - - - - - - - - - - - - - - - - - - - - - - - - - 
-<<<<<<< HEAD
-void BookKeeper::createDB(){
-  createDB("cyclus.sqlite", Env::checkEnv("PWD"));
-}
-
-//- - - - - - - - - - - - - - - - - - - - - - - - - - - - - - - - - - - - 
-void BookKeeper::createDB(file_path fpath){
-  string ext = ".sqlite";
-  string::size_type sql_ext_pos = fpath.rfind(ext);
-  if (sql_ext_pos != string::npos) {
-    string::size_type last_slash_pos = fpath.rfind("/");
-    int fname_len = fpath.length() - last_slash_pos - 1;
-    string fname = fpath.substr( last_slash_pos+1, fname_len);
-    createDB(fname, fpath.substr(0,fpath.length()-fname_len));
-  } else { 
-    createDB("cyclus.sqlite", fpath);
-  }
-}
-
-//- - - - - - - - - - - - - - - - - - - - - - - - - - - - - - - - - - - - 
-void BookKeeper::createDB(std::string name, file_path fpath) {
-=======
 void BookKeeper::createDB(std::string fpath,std::string name) {
->>>>>>> 46da9ec3
   dbName_ = name;
 
   try{
