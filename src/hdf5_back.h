--- conflicted
+++ resolved
@@ -12,14 +12,9 @@
 namespace cyclus {
 /// An Recorder backend that writes data to an hdf5 file.  Identically named
 /// Datum objects have their data placed as rows in a single table.  Handles the following
-<<<<<<< HEAD
-/// datum value types: int, float, double, std::string, cyclus::Blob
-class Hdf5Back : public FullBackend {
-=======
 /// datum value types: int, float, double, std::string, cyclus::Blob,
 /// boost::uuids::uuid.
-class Hdf5Back : public RecBackend {
->>>>>>> 40f2e4d4
+class Hdf5Back : public FullBackend {
  public:
   /// Creates a new backend writing data to the specified file.
   ///
@@ -38,14 +33,10 @@
   virtual QueryResult Query(std::string table, std::vector<Cond>* conds);
 
  private:
-<<<<<<< HEAD
   /// Creates a QueryResult from a table description.
   QueryResult GetTableInfo(hid_t dset);
 
-  /// creates and initializes an hdf5 table
-=======
   /// creates and initializes an hdf5 table with schema defined by d.
->>>>>>> 40f2e4d4
   void CreateTable(Datum* d);
 
   /// writes a group of Datum objects with the same title to their
@@ -56,10 +47,7 @@
   /// hdf5 dataset.
   void FillBuf(char* buf, DatumList& group, size_t* sizes, size_t rowsize);
 
-<<<<<<< HEAD
   /// An reference to a database.
-=======
->>>>>>> 40f2e4d4
   hid_t file_;
   hid_t string_type_;
   hid_t blob_type_;
