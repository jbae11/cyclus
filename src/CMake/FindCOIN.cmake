# modeled after FindCOIN.cmake in the lemon project

# Written by: Matthew Gidden
# Last updated: 12/17/12

# This cmake file is designed to locate coin-related
# dependencies on a filesystem. 
#
# If the coin dependencies were installed in a non-standard
# directory, e.g. installed from source perhaps, then
# the user can provide a prefix hint via the COIN_ROOT_DIR
# cmake variable:
#       $> cmake ../src -DCOIN_ROOT_DIR=/path/to/coin/root

# To date, this install requires the following dev versions
# of the respective coin libraries:
#       * coinor-libCbc-dev
#       * coinor-libClp-dev
#       * coinor-libcoinutils-dev
#       * coinor-libOsi-dev

#
# Get the root directory hint if provided
#
IF(NOT DEFINED COIN_ROOT_DIR)
    SET(COIN_ROOT_DIR "$ENV{COIN_ROOT_DIR}")
    MESSAGE("\tCOIN Root Dir: ${COIN_INCLUDE_DIR}")
ENDIF(NOT DEFINED COIN_ROOT_DIR)
MESSAGE(STATUS "COIN_ROOT_DIR hint is : ${COIN_ROOT_DIR}")

#
# Find the path based on a required header file
#
MESSAGE(STATUS "Coin multiple library dependency status:")
FIND_PATH(COIN_INCLUDE_DIR coin/CbcModel.hpp
  HINTS "${COIN_INCLUDE_DIR}"
  HINTS "${COIN_ROOT_DIR}/include"
  HINTS /usr/
  HINTS /usr/include/
  HINTS /usr/local/
  HINTS /usr/local/include/
  HINTS /usr/coin/
  HINTS /usr/coin-Cbc/
  HINTS /usr/local/coin/
  HINTS /usr/local/coin-Cbc/
)
set(COIN_INCLUDE_DIR ${COIN_INCLUDE_DIR}/coin)
MESSAGE("\tCOIN Include Dir: ${COIN_INCLUDE_DIR}")

#
# Find all coin library dependencies
#
FIND_LIBRARY(COIN_CBC_LIBRARY
  NAMES Cbc libCbc #libCbc.so.0
  HINTS "${COIN_INCLUDE_DIR}/../../lib/"
  HINTS "${COIN_ROOT_DIR}/lib"
)
MESSAGE("\tCOIN CBC: ${COIN_CBC_LIBRARY}")

FIND_LIBRARY(COIN_CBC_SOLVER_LIBRARY
  NAMES CbcSolver libCbcSolver libCbcSolver.so.0
  HINTS ${COIN_INCLUDE_DIR}/../../lib/
  HINTS "${COIN_ROOT_DIR}/lib"
)
MESSAGE("\tCOIN CBC solver: ${COIN_CBC_SOLVER_LIBRARY}")

FIND_LIBRARY(COIN_CGL_LIBRARY
  NAMES Cgl libCgl libCgl.so.0
  HINTS ${COIN_INCLUDE_DIR}/../../lib/
  HINTS "${COIN_ROOT_DIR}/lib"
)
MESSAGE("\tCOIN CGL: ${COIN_CGL_LIBRARY}")

FIND_LIBRARY(COIN_CLP_LIBRARY
  NAMES Clp libClp #libClp.so.0
  HINTS ${COIN_INCLUDE_DIR}/../../lib/
  HINTS "${COIN_ROOT_DIR}/lib"
)
MESSAGE("\tCOIN CLP: ${COIN_CLP_LIBRARY}")

FIND_LIBRARY(COIN_COIN_UTILS_LIBRARY
  NAMES CoinUtils libCoinUtils #libCoinUtils.so.0
  HINTS ${COIN_INCLUDE_DIR}/../../lib/
  HINTS "${COIN_ROOT_DIR}/lib"
)
MESSAGE("\tCOIN UTILS: ${COIN_COIN_UTILS_LIBRARY}")

FIND_LIBRARY(COIN_OSI_LIBRARY
<<<<<<< HEAD
  NAMES Osi libOsi
  HINTS ${COIN_INCLUDE_DIR}/../../lib/
  HINTS "${COIN_ROOT_DIR}/lib"
)
#MESSAGE("\tCOIN OSI: ${COIN_OSI_LIBRARY}")

# FIXME Uncomment for COIN 2.7+, leave commented for earlier versions -A.
#FIND_LIBRARY(COIN_OSI_CBC_LIBRARY
#  NAMES OsiCbc libOsiCbc
#  HINTS ${COIN_INCLUDE_DIR}/../../lib/
#  HINTS "${COIN_ROOT_DIR}/lib"
#)
#MESSAGE("\tCOIN OSI CBC: ${COIN_OSI_CBC_LIBRARY}")
=======
  NAMES Osi libOsi #libOsi.so.0
  HINTS ${COIN_INCLUDE_DIR}/../../lib/
  HINTS "${COIN_ROOT_DIR}/lib"
)
MESSAGE("\tCOIN OSI: ${COIN_OSI_LIBRARY}")

#
# Not required by cbc v2.5, but required by later versions
#
# FIND_LIBRARY(COIN_OSI_CBC_LIBRARY
#   NAMES OsiCbc libOsiCbc libOsiCbc.so.0
#   HINTS ${COIN_INCLUDE_DIR}/../../lib/
#   HINTS "${COIN_ROOT_DIR}/lib"
# )
# MESSAGE("\tCOIN OSI CBC: ${COIN_OSI_CBC_LIBRARY}")
>>>>>>> d6c19c02

FIND_LIBRARY(COIN_OSI_CLP_LIBRARY
  NAMES OsiClp libOsiClp libOsiClp.so.0
  HINTS ${COIN_INCLUDE_DIR}/../../lib/
  HINTS "${COIN_ROOT_DIR}/lib"
)
MESSAGE("\tCOIN OSI CLP: ${COIN_OSI_CLP_LIBRARY}")

FIND_LIBRARY(COIN_ZLIB_LIBRARY
  NAMES z libz libz.so.1
  HINTS ${COIN_ROOT_DIR}/lib
  HINTS "${COIN_ROOT_DIR}/lib"
)
MESSAGE("\tCOIN ZLIB: ${COIN_ZLIB_LIBRARY}")

FIND_LIBRARY(COIN_BZ2_LIBRARY
  NAMES bz2 libz2 libz2.so.1
  HINTS ${COIN_ROOT_DIR}/lib
  HINTS "${COIN_ROOT_DIR}/lib"
)
MESSAGE("\tCOIN BZ2: ${COIN_BZ2_LIBRARY}")
 
INCLUDE(FindPackageHandleStandardArgs)
FIND_PACKAGE_HANDLE_STANDARD_ARGS(COIN DEFAULT_MSG
  COIN_INCLUDE_DIR
  COIN_CBC_LIBRARY
  COIN_CBC_SOLVER_LIBRARY
  COIN_CGL_LIBRARY
  COIN_CLP_LIBRARY
  COIN_COIN_UTILS_LIBRARY
  COIN_OSI_LIBRARY
<<<<<<< HEAD
# FIXME Uncomment for COIN 2.7+, leave commented for earlier versions -A.
=======
# Not required by cbc v2.5, but required by later versions
>>>>>>> d6c19c02
#  COIN_OSI_CBC_LIBRARY
  COIN_OSI_CLP_LIBRARY
  COIN_ZLIB_LIBRARY
  COIN_BZ2_LIBRARY
)

#
# Set all required cmake variables based on our findings
#
IF(COIN_FOUND)
  SET(COIN_INCLUDE_DIRS ${COIN_INCLUDE_DIR})
  SET(COIN_CLP_LIBRARIES "${COIN_CLP_LIBRARY};${COIN_COIN_UTILS_LIBRARY};${COIN_ZLIB_LIBRARY}")
  IF(COIN_ZLIB_LIBRARY)
    SET(COIN_CLP_LIBRARIES "${COIN_CLP_LIBRARIES};${COIN_ZLIB_LIBRARY}")
  ENDIF(COIN_ZLIB_LIBRARY)
  IF(COIN_BZ2_LIBRARY)
    SET(COIN_CLP_LIBRARIES "${COIN_CLP_LIBRARIES};${COIN_BZ2_LIBRARY}")
  ENDIF(COIN_BZ2_LIBRARY)
<<<<<<< HEAD

  # FIXME Use first line for COIN 2.7+, use the second for earlier versions -A.
  #SET(COIN_CBC_LIBRARIES "${COIN_CBC_LIBRARY};${COIN_CBC_SOLVER_LIBRARY};${COIN_CGL_LIBRARY};${COIN_OSI_LIBRARY};${COIN_OSI_CBC_LIBRARY};${COIN_OSI_CLP_LIBRARY};${COIN_CLP_LIBRARIES}")
  SET(COIN_CBC_LIBRARIES "${COIN_CBC_LIBRARY};${COIN_CBC_SOLVER_LIBRARY};${COIN_CGL_LIBRARY};${COIN_OSI_LIBRARY};${COIN_OSI_CLP_LIBRARY};${COIN_CLP_LIBRARIES}")

=======
# Not required by cbc v2.5, but required by later versions in which case, 
# the lower line should be commented out and this line used
  #SET(COIN_CBC_LIBRARIES "${COIN_CBC_LIBRARY};${COIN_CBC_SOLVER_LIBRARY};${COIN_CGL_LIBRARY};${COIN_OSI_LIBRARY};${COIN_OSI_CBC_LIBRARY};${COIN_OSI_CLP_LIBRARY};${COIN_CLP_LIBRARIES}")
  SET(COIN_CBC_LIBRARIES "${COIN_CBC_LIBRARY};${COIN_CBC_SOLVER_LIBRARY};${COIN_CGL_LIBRARY};${COIN_OSI_LIBRARY};${COIN_OSI_CLP_LIBRARY};${COIN_CLP_LIBRARIES}")
>>>>>>> d6c19c02
  SET(COIN_LIBRARIES ${COIN_CBC_LIBRARIES})
ENDIF(COIN_FOUND)

#
# Report a synopsis of our findings
#
IF(COIN_INCLUDE_DIRS)
  MESSAGE(STATUS "Found COIN Include Dirs: ${COIN_INCLUDE_DIRS}")
ELSE(COIN_INCLUDE_DIRS)
  MESSAGE(STATUS "COIN Include Dirs NOT FOUND")
ENDIF(COIN_INCLUDE_DIRS)<|MERGE_RESOLUTION|>--- conflicted
+++ resolved
@@ -86,21 +86,6 @@
 MESSAGE("\tCOIN UTILS: ${COIN_COIN_UTILS_LIBRARY}")
 
 FIND_LIBRARY(COIN_OSI_LIBRARY
-<<<<<<< HEAD
-  NAMES Osi libOsi
-  HINTS ${COIN_INCLUDE_DIR}/../../lib/
-  HINTS "${COIN_ROOT_DIR}/lib"
-)
-#MESSAGE("\tCOIN OSI: ${COIN_OSI_LIBRARY}")
-
-# FIXME Uncomment for COIN 2.7+, leave commented for earlier versions -A.
-#FIND_LIBRARY(COIN_OSI_CBC_LIBRARY
-#  NAMES OsiCbc libOsiCbc
-#  HINTS ${COIN_INCLUDE_DIR}/../../lib/
-#  HINTS "${COIN_ROOT_DIR}/lib"
-#)
-#MESSAGE("\tCOIN OSI CBC: ${COIN_OSI_CBC_LIBRARY}")
-=======
   NAMES Osi libOsi #libOsi.so.0
   HINTS ${COIN_INCLUDE_DIR}/../../lib/
   HINTS "${COIN_ROOT_DIR}/lib"
@@ -116,7 +101,6 @@
 #   HINTS "${COIN_ROOT_DIR}/lib"
 # )
 # MESSAGE("\tCOIN OSI CBC: ${COIN_OSI_CBC_LIBRARY}")
->>>>>>> d6c19c02
 
 FIND_LIBRARY(COIN_OSI_CLP_LIBRARY
   NAMES OsiClp libOsiClp libOsiClp.so.0
@@ -148,11 +132,7 @@
   COIN_CLP_LIBRARY
   COIN_COIN_UTILS_LIBRARY
   COIN_OSI_LIBRARY
-<<<<<<< HEAD
-# FIXME Uncomment for COIN 2.7+, leave commented for earlier versions -A.
-=======
 # Not required by cbc v2.5, but required by later versions
->>>>>>> d6c19c02
 #  COIN_OSI_CBC_LIBRARY
   COIN_OSI_CLP_LIBRARY
   COIN_ZLIB_LIBRARY
@@ -171,18 +151,10 @@
   IF(COIN_BZ2_LIBRARY)
     SET(COIN_CLP_LIBRARIES "${COIN_CLP_LIBRARIES};${COIN_BZ2_LIBRARY}")
   ENDIF(COIN_BZ2_LIBRARY)
-<<<<<<< HEAD
-
-  # FIXME Use first line for COIN 2.7+, use the second for earlier versions -A.
-  #SET(COIN_CBC_LIBRARIES "${COIN_CBC_LIBRARY};${COIN_CBC_SOLVER_LIBRARY};${COIN_CGL_LIBRARY};${COIN_OSI_LIBRARY};${COIN_OSI_CBC_LIBRARY};${COIN_OSI_CLP_LIBRARY};${COIN_CLP_LIBRARIES}")
-  SET(COIN_CBC_LIBRARIES "${COIN_CBC_LIBRARY};${COIN_CBC_SOLVER_LIBRARY};${COIN_CGL_LIBRARY};${COIN_OSI_LIBRARY};${COIN_OSI_CLP_LIBRARY};${COIN_CLP_LIBRARIES}")
-
-=======
 # Not required by cbc v2.5, but required by later versions in which case, 
 # the lower line should be commented out and this line used
   #SET(COIN_CBC_LIBRARIES "${COIN_CBC_LIBRARY};${COIN_CBC_SOLVER_LIBRARY};${COIN_CGL_LIBRARY};${COIN_OSI_LIBRARY};${COIN_OSI_CBC_LIBRARY};${COIN_OSI_CLP_LIBRARY};${COIN_CLP_LIBRARIES}")
   SET(COIN_CBC_LIBRARIES "${COIN_CBC_LIBRARY};${COIN_CBC_SOLVER_LIBRARY};${COIN_CGL_LIBRARY};${COIN_OSI_LIBRARY};${COIN_OSI_CLP_LIBRARY};${COIN_CLP_LIBRARIES}")
->>>>>>> d6c19c02
   SET(COIN_LIBRARIES ${COIN_CBC_LIBRARIES})
 ENDIF(COIN_FOUND)
 
