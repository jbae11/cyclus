--- conflicted
+++ resolved
@@ -139,11 +139,7 @@
 
 # Build the cyclus executable from the CYCLUS_SRC source files
 ADD_EXECUTABLE( cyclus ${CYCLUS_SRC} )
-<<<<<<< HEAD
-TARGET_LINK_LIBRARIES( cyclus dl ${LIBS} hdf5 hdf5_hl hdf5_cpp sqlite3 )
-=======
 TARGET_LINK_LIBRARIES( cyclus dl ${LIBS} )
->>>>>>> 66b0fe9e
 
 # ----- Cyclus Unit Test Driver ------
 
@@ -200,11 +196,7 @@
 )
 
 target_link_libraries ( Testing/CyclusUnitTestDriver dl ${CYCLUS_LIBRARIES} 
-<<<<<<< HEAD
-  ${INTERFACE_LIBRARIES} dl ${LIBS} hdf5 hdf5_hl hdf5_cpp sqlite3 gtest)
-=======
   ${INTERFACE_LIBRARIES} dl ${LIBS} gtest)
->>>>>>> 66b0fe9e
 
 # Here we add all the tests
 add_google_tests ( ${EXECUTABLE_OUTPUT_PATH}/Testing/CyclusUnitTestDriver ${TestSource} 
