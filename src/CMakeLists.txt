
#################################################################
############# special file configuration ########################
#################################################################

CONFIGURE_FILE(suffix.h.in "${CMAKE_CURRENT_SOURCE_DIR}/suffix.h" @ONLY)

EXECUTE_PROCESS(COMMAND git describe --tags OUTPUT_VARIABLE core_version OUTPUT_STRIP_TRAILING_WHITESPACE)
CONFIGURE_FILE(version.h.in "${CMAKE_CURRENT_SOURCE_DIR}/version.h" @ONLY)

CONFIGURE_FILE(
  "${CMAKE_CURRENT_SOURCE_DIR}/mass.sqlite"
  "${CYCLUS_BINARY_DIR}/share/mass.sqlite"
  COPYONLY
  )

CONFIGURE_FILE(
  "${CMAKE_CURRENT_SOURCE_DIR}/decayInfo.dat"
  "${CYCLUS_BINARY_DIR}/share/decayInfo.dat"
  COPYONLY
  )

SET(cyclus_install_dir "${CMAKE_INSTALL_PREFIX}")
SET(cyclus_build_dir "${CYCLUS_BINARY_DIR}")
CONFIGURE_FILE(
  "${CMAKE_CURRENT_SOURCE_DIR}/env.cc.in"
  "${CMAKE_CURRENT_SOURCE_DIR}/env.cc"
  @ONLY
  )

INSTALL(FILES
    "${CMAKE_CURRENT_SOURCE_DIR}/mass.sqlite"
    "${CMAKE_CURRENT_SOURCE_DIR}/cyclus.rng.in"
    "${CMAKE_CURRENT_SOURCE_DIR}/cyclus-flat.rng.in"
    "${CMAKE_CURRENT_SOURCE_DIR}/decayInfo.dat"
  DESTINATION share
  COMPONENT core
  )

############################################################
############# end special configuration ####################
############################################################
  
#################################################################
######### build libcyclus #######################################
#################################################################

INCLUDE_DIRECTORIES(
  "${CMAKE_CURRENT_SOURCE_DIR}"
  )

SET(
  CYCLUS_CORE_INCLUDE_DIRS ${CYCLUS_CORE_INCLUDE_DIRS}
  "${CMAKE_CURRENT_SOURCE_DIR}"
  PARENT_SCOPE
  )

SET(CYCLUS_CORE_SRC ${CYCLUS_CORE_SRC} 
  "${CMAKE_CURRENT_SOURCE_DIR}/builder.cc"
  "${CMAKE_CURRENT_SOURCE_DIR}/building_manager.cc"
  "${CMAKE_CURRENT_SOURCE_DIR}/cbc_solver.cc"
  "${CMAKE_CURRENT_SOURCE_DIR}/coin_helpers.cc" 
  "${CMAKE_CURRENT_SOURCE_DIR}/commodity.cc"
  "${CMAKE_CURRENT_SOURCE_DIR}/commodity_producer.cc"
  "${CMAKE_CURRENT_SOURCE_DIR}/commodity_producer_manager.cc"
  "${CMAKE_CURRENT_SOURCE_DIR}/commodity_recipe_context.cc"
  "${CMAKE_CURRENT_SOURCE_DIR}/comp_math.cc"
  "${CMAKE_CURRENT_SOURCE_DIR}/composition.cc"
  "${CMAKE_CURRENT_SOURCE_DIR}/context.cc"
  "${CMAKE_CURRENT_SOURCE_DIR}/csv_back.cc"
  "${CMAKE_CURRENT_SOURCE_DIR}/cyc_arithmetic.cc"
  "${CMAKE_CURRENT_SOURCE_DIR}/datum.cc"
  "${CMAKE_CURRENT_SOURCE_DIR}/decayer.cc"
  "${CMAKE_CURRENT_SOURCE_DIR}/dynamic_module.cc"
  "${CMAKE_CURRENT_SOURCE_DIR}/enrichment.cc"
  "${CMAKE_CURRENT_SOURCE_DIR}/env.cc"
  "${CMAKE_CURRENT_SOURCE_DIR}/error.cc"
  "${CMAKE_CURRENT_SOURCE_DIR}/exchange_graph.cc"
  "${CMAKE_CURRENT_SOURCE_DIR}/facility_model.cc"
  "${CMAKE_CURRENT_SOURCE_DIR}/function.cc"
  "${CMAKE_CURRENT_SOURCE_DIR}/generic_resource.cc"
  "${CMAKE_CURRENT_SOURCE_DIR}/greedy_preconditioner.cc"
  "${CMAKE_CURRENT_SOURCE_DIR}/greedy_solver.cc"
  "${CMAKE_CURRENT_SOURCE_DIR}/hdf5_back.cc"
  "${CMAKE_CURRENT_SOURCE_DIR}/inst_model.cc"
  "${CMAKE_CURRENT_SOURCE_DIR}/l_matrix.cc"
  "${CMAKE_CURRENT_SOURCE_DIR}/logger.cc"
  "${CMAKE_CURRENT_SOURCE_DIR}/mass_table.cc"
  "${CMAKE_CURRENT_SOURCE_DIR}/mat_query.cc"
  "${CMAKE_CURRENT_SOURCE_DIR}/material.cc"
  "${CMAKE_CURRENT_SOURCE_DIR}/model.cc"
<<<<<<< HEAD
  "${CMAKE_CURRENT_SOURCE_DIR}/prog_solver.cc"
  "${CMAKE_CURRENT_SOURCE_DIR}/prog_translator.cc"
=======
  "${CMAKE_CURRENT_SOURCE_DIR}/pyne.cc"
>>>>>>> be98a55e
  "${CMAKE_CURRENT_SOURCE_DIR}/query_engine.cc"
  "${CMAKE_CURRENT_SOURCE_DIR}/recorder.cc"
  "${CMAKE_CURRENT_SOURCE_DIR}/region_model.cc"
  "${CMAKE_CURRENT_SOURCE_DIR}/relax_ng_validator.cc"
  "${CMAKE_CURRENT_SOURCE_DIR}/res_tracker.cc"
  "${CMAKE_CURRENT_SOURCE_DIR}/resource.cc"
  "${CMAKE_CURRENT_SOURCE_DIR}/resource_buff.cc"
  "${CMAKE_CURRENT_SOURCE_DIR}/solver.cc"
  "${CMAKE_CURRENT_SOURCE_DIR}/solver_factory.cc"
  "${CMAKE_CURRENT_SOURCE_DIR}/solver_interface.cc"
  "${CMAKE_CURRENT_SOURCE_DIR}/sqlite_back.cc"
  "${CMAKE_CURRENT_SOURCE_DIR}/sqlite_db.cc"
  "${CMAKE_CURRENT_SOURCE_DIR}/supply_demand_manager.cc"
  "${CMAKE_CURRENT_SOURCE_DIR}/symbolic_function_factories.cc"
  "${CMAKE_CURRENT_SOURCE_DIR}/symbolic_functions.cc"
  "${CMAKE_CURRENT_SOURCE_DIR}/timer.cc"
  "${CMAKE_CURRENT_SOURCE_DIR}/uniform_taylor.cc"
  "${CMAKE_CURRENT_SOURCE_DIR}/variable.cc"
  "${CMAKE_CURRENT_SOURCE_DIR}/xml_file_loader.cc"
  "${CMAKE_CURRENT_SOURCE_DIR}/xml_flat_loader.cc"
  "${CMAKE_CURRENT_SOURCE_DIR}/xml_parser.cc"
  "${CMAKE_CURRENT_SOURCE_DIR}/xml_query_engine.cc"
  "${CMAKE_CURRENT_SOURCE_DIR}/OsiCbcSolverInterface.cpp"
  )

INSTALL(FILES
  any.hpp
  OsiCbcSolverInterface.hpp
  bid.h
  bid_portfolio.h
  blob.h
  builder.h
  building_manager.h
  capacity_constraint.h
  cbc_solver.h
  coin_helpers.h
  commodity.h
  commodity_producer.h
  commodity_producer_manager.h
  commodity_recipe_context.h
  comp_math.h
  composition.h
  context.h
  csv_back.h
  cyc_arithmetic.h
  cyc_limits.h
  cyc_std.h
  cyclus.h
  datum.h
  decayer.h
  dynamic_module.h
  enrichment.h
  env.h
  error.h
  exchange_context.h
  exchange_graph.h
  exchange_manager.h
  exchange_solver.h 
  exchange_translator.h
  exchange_translation_context.h
  facility_model.h
  function.h
  generic_resource.h
  greedy_solver.h
  hdf5_back.h
  inst_model.h
  intrusive_base.h
  l_matrix.h
  logger.h
  mass_table.h
  mat_query.h
  material.h
  model.h
<<<<<<< HEAD
  prog_solver.h 
  prog_translator.h 
=======
  pyne.h
>>>>>>> be98a55e
  query_engine.h 
  rec_backend.h
  recorder.h
  region_model.h
  relax_ng_validator.h 
  request.h
  request_portfolio.h
  res_tracker.h
  resource.h
  resource_buff.h
  resource_exchange.h
  solver.h
  solver_interface.h
  solver_factory.h
  sqlite_back.h
  sqlite_db.h
  suffix.h
  supply_demand.h
  supply_demand_manager.h
  symbolic_function_factories.h
  symbolic_functions.h
  time_listener.h
  timer.h
  trade.h
  trade_executor.h
  trader.h
  trader_management.h
  uniform_taylor.h
  unix_helper_functions.h
  use_matrix_lib.h
  variable.h
  version.h
  windows_helper_functions.h
  xml_file_loader.h
  xml_flat_loader.h
  xml_parser.h
  xml_query_engine.h
  DESTINATION include/cyclus
  COMPONENT core
  )

ADD_LIBRARY( cycluscore ${CYCLUS_CORE_SRC} )

SET_TARGET_PROPERTIES( cycluscore 
  PROPERTIES 
  INSTALL_NAME_DIR "${CMAKE_INSTALL_PREFIX}/lib"
  INSTALL_RPATH "${CMAKE_INSTALL_PREFIX}/lib"
  )

TARGET_LINK_LIBRARIES( cycluscore dl ${LIBS} )

INSTALL(
  TARGETS cycluscore
  LIBRARY DESTINATION lib
  COMPONENT cycluscore
  )

#################################################################
######### end build libcyclus ###################################
#################################################################
<|MERGE_RESOLUTION|>--- conflicted
+++ resolved
@@ -89,12 +89,9 @@
   "${CMAKE_CURRENT_SOURCE_DIR}/mat_query.cc"
   "${CMAKE_CURRENT_SOURCE_DIR}/material.cc"
   "${CMAKE_CURRENT_SOURCE_DIR}/model.cc"
-<<<<<<< HEAD
   "${CMAKE_CURRENT_SOURCE_DIR}/prog_solver.cc"
   "${CMAKE_CURRENT_SOURCE_DIR}/prog_translator.cc"
-=======
   "${CMAKE_CURRENT_SOURCE_DIR}/pyne.cc"
->>>>>>> be98a55e
   "${CMAKE_CURRENT_SOURCE_DIR}/query_engine.cc"
   "${CMAKE_CURRENT_SOURCE_DIR}/recorder.cc"
   "${CMAKE_CURRENT_SOURCE_DIR}/region_model.cc"
@@ -168,12 +165,9 @@
   mat_query.h
   material.h
   model.h
-<<<<<<< HEAD
   prog_solver.h 
   prog_translator.h 
-=======
   pyne.h
->>>>>>> be98a55e
   query_engine.h 
   rec_backend.h
   recorder.h
