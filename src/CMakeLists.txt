--- conflicted
+++ resolved
@@ -113,9 +113,13 @@
 
 INSTALL(FILES
   any.hpp
+  bid.h
+  bid_portfolio.h
   blob.h
   builder.h
   building_manager.h
+  capacity_constraint.h
+  cbc_solver.h
   cbc_solver.h
   commodity.h
   commodity_producer.h
@@ -138,6 +142,7 @@
   event_manager.h
   facility_model.h
   function.h
+  function.h
   generic_resource.h
   hdf5_back.h
   inst_model.h
@@ -156,10 +161,14 @@
   query_engine.h 
   region_model.h
   relax_ng_validator.h 
+  request.h
+  request_portfolio.h
   res_tracker.h
   resource.h
   resource_buff.h
   solver.h
+  solver.h
+  solver_interface.h
   solver_interface.h
   sqlite_back.h
   sqlite_db.h
@@ -175,24 +184,12 @@
   unix_helper_functions.h
   use_matrix_lib.h
   variable.h
+  variable.h
   version.h
   windows_helper_functions.h
-<<<<<<< HEAD
-  request.h
-  request_portfolio.h
-  bid.h
-  bid_portfolio.h
-  capacity_constraint.h
-  cbc_solver.h
-  function.h
-  solver.h
-  solver_interface.h
-  variable.h
-=======
   xml_file_loader.h
   xml_parser.h
   xml_query_engine.h
->>>>>>> b2b8a371
   DESTINATION include/cyclus
   COMPONENT core
   )
