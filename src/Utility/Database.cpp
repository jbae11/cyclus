#include "Database.h"

#include <iostream>
#include <string>
#include <sqlite3.h>

#include "Table.h"
#include "CycException.h"
#include "Logger.h"

// - - - - - - - - - - - - - - - - - - - - - - - - - - - - - - - - - - - 
Database::Database(std::string filename){
  database_ = NULL;
  exists_ = false;
  name_ = filename;
  if ( open(filename) ) 
    exists_ = true;
}

// - - - - - - - - - - - - - - - - - - - - - - - - - - - - - - - - - - - 
Database::~Database(){}

// - - - - - - - - - - - - - - - - - - - - - - - - - - - - - - - - - - - 
bool Database::open(std::string filename){
  if(sqlite3_open(filename.c_str(), &database_) == SQLITE_OK)
    return true;
  else 
    throw CycIOException("Unable to open database " + filename); 
  return false;
}

// - - - - - - - - - - - - - - - - - - - - - - - - - - - - - - - - - - - 
bool Database::dbExists() {
  if (this != NULL)
    return exists_;
  else
    return false;
}

// - - - - - - - - - - - - - - - - - - - - - - - - - - - - - - - - - - - 
void Database::registerTable(table_ptr t) {
  if ( dbExists() )
    tables_.push_back(t);
}

// - - - - - - - - - - - - - - - - - - - - - - - - - - - - - - - - - - - 
void Database::createTable(table_ptr t){
<<<<<<< HEAD
=======
  // note that we first check for if the data base exists
  // this is due to the fact that there is not good testing for bookkeeping
  // i.e., we are trying to automate as much as possible, so tests
  // currently try to access a db that is never instantiated
>>>>>>> 12d9293f
  if ( dbExists() ) {
    bool tExists = tableExists(t);
    if (tExists) {
      // declare members
      std::string query = t->create();
      this->issueCommand(query);
    }
  }
}

<<<<<<< HEAD



  // note that we first check for if the data base exists
  // this is due to the fact that there is not good testing for bookkeeping
  // i.e., we are trying to automate as much as possible, so tests
  // currently try to access a db that is never instantiated


=======
>>>>>>> 12d9293f
// - - - - - - - - - - - - - - - - - - - - - - - - - - - - - - - - - - - 
bool Database::tableExists(table_ptr t) {
  // make sure the table exists before it is accessed
  bool isPresent = false;
  std::string err;
  
  // case: the database is not null
  if ( dbExists() ) {
    // case: the table pointer is null
    if ( t == NULL ) 
      err = "Database " + this->name() 
	+ " was asked to interact with a non-existant table.";
    // case: the table pointer is NOT null but the table is not created
    else if ( !t->defined() )
      err = "Database " + this->name() 
	+ " was asked to interact with a existant, but non-defined table.";
    // case: table is defined, search for it
    else {
      isPresent = 
	(std::find(tables_.begin(), tables_.end(), t) != tables_.end());
      if (!isPresent)
	err = "Table: " + t->name() 
	  + "  is not registered with Database " + this->name() + ".";
    }
  }
  // case: the database is null
  else
    err = "An attempt was made to interact with a non existant Database.";

  // found, return true
  if(isPresent)
    return true;
  else {
    // not found, throw an error and return false
    throw CycIOException(err);
    return false;
  }
}

// - - - - - - - - - - - - - - - - - - - - - - - - - - - - - - - - - - - 
void Database::issueCommand(std::string cmd){  
  sqlite3_stmt *statement;
  // query the database
  int check_query = 
    sqlite3_prepare_v2(database_, cmd.c_str(), -1, &statement, 0);
  if(check_query == SQLITE_OK) {
    int result = sqlite3_step(statement);
    sqlite3_finalize(statement);
  }
  // collect errors
  std::string error = sqlite3_errmsg(database_);
  if(error != "not an error") 
    throw CycIOException("SQL error: " + cmd + " " + error);
}

// - - - - - - - - - - - - - - - - - - - - - - - - - - - - - - - - - - - 
void Database::writeRows(table_ptr t){
  // note that we first check for if the data base exists
  // this is due to the fact that there is not good testing for bookkeeping
  // i.e., we are trying to automate as much as possible, so tests
  // currently try to access a db that is never instantiated
  if ( dbExists() ) {
    bool exists = tableExists(t);
    if (exists) {
      // write each row in the Table's row commands
      int nRows = t->nRows();
      for (int i = 0; i < nRows; i++){
	std::string cmd_str = t->row_command(i)->str();
	this->issueCommand(cmd_str);
	LOG(LEV_DEBUG5,"db") << "Issued writeRows command to table: " 
			     << t->name() << " with the command being " 
			     << cmd_str;
      }
    }
  }
}

// - - - - - - - - - - - - - - - - - - - - - - - - - - - - - - - - - - - 
query_result Database::query(std::string query){
  // declare members
  sqlite3_stmt *statement;
  query_result results;
  // query the database
  int check_query = 
    sqlite3_prepare_v2(database_, query.c_str(), -1, &statement, 0);
  if(check_query == SQLITE_OK){
    int cols = sqlite3_column_count(statement);
    int result = 0;
    while(true){
      result = sqlite3_step(statement);
      // access the rows
      if(result == SQLITE_ROW){
	query_row values;
	for(int col = 0; col < cols; col++){
	  std::string  val;
	  char * ptr = (char*)sqlite3_column_text(statement, col);
	  if(ptr)
	    val = ptr;
	  else 
	    val = "";
	  values.push_back(val);  // now we will never push NULL
	}
	results.push_back(values);
      }
      else
	break;  
    } 
    sqlite3_finalize(statement);
  }
  // collect errors
  std::string error = sqlite3_errmsg(database_);
  if(error != "not an error") 
    throw CycIOException("SQL error: " + query + " " + error);
  
  return results;  
}

// - - - - - - - - - - - - - - - - - - - - - - - - - - - - - - - - - - - 
void Database::close(){
  sqlite3_close(database_);   
}<|MERGE_RESOLUTION|>--- conflicted
+++ resolved
@@ -45,13 +45,10 @@
 
 // - - - - - - - - - - - - - - - - - - - - - - - - - - - - - - - - - - - 
 void Database::createTable(table_ptr t){
-<<<<<<< HEAD
-=======
   // note that we first check for if the data base exists
   // this is due to the fact that there is not good testing for bookkeeping
   // i.e., we are trying to automate as much as possible, so tests
   // currently try to access a db that is never instantiated
->>>>>>> 12d9293f
   if ( dbExists() ) {
     bool tExists = tableExists(t);
     if (tExists) {
@@ -62,18 +59,6 @@
   }
 }
 
-<<<<<<< HEAD
-
-
-
-  // note that we first check for if the data base exists
-  // this is due to the fact that there is not good testing for bookkeeping
-  // i.e., we are trying to automate as much as possible, so tests
-  // currently try to access a db that is never instantiated
-
-
-=======
->>>>>>> 12d9293f
 // - - - - - - - - - - - - - - - - - - - - - - - - - - - - - - - - - - - 
 bool Database::tableExists(table_ptr t) {
   // make sure the table exists before it is accessed
