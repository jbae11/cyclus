--- conflicted
+++ resolved
@@ -52,11 +52,7 @@
       return true;
     }
     else {
-<<<<<<< HEAD
-      throw CycIOException("Unable to open database: " + name_ + " in path: " + path() ); 
-=======
       throw CycIOException("Unable to open database " + path_to_file); 
->>>>>>> bf2f8d91
     }
   } // end if ( dbExists() )
   else {
