// MassTable.h
#if !defined(_MASSTABLE)
#define _MASSTABLE

#include <string>
#include <vector>
#include <map>

#include "Material.h"

#define MT MassTable::Instance()

/**
   @class MassTable

<<<<<<< HEAD
   @brief The MassTable class provides an interface to the mass.sqlite 
   database, providing a robust and correct mass lookup by isotope identifier. 
=======
    The MassTable class inherits from the Material class. 
   The Material class uses this interface to the mass.sqlite 
   file in order to get a robust and correct mass lookup by identifier. 
>>>>>>> aa236496
 */
class MassTable {
private:
  /**
   *  A pointer to this MassTable once it has been initialized.
   */
  static MassTable* instance_;

public:
  /**
   *  Gives all simulation objects global access to the Env by 
   * returning a pointer to it.
   *
   * @return a pointer to the MassTable
   */
  static MassTable* Instance();

  /**
   *  Default constructor for the MassTable class.
   * Initializes the data from the provided mass.h5 file. 
   */
  MassTable();

  /**
   *  Destructor for the NullFacility class. 
   * Makes certain to delete all appropriate data on the stack.
   */
  ~MassTable();

  /**
   *  get the Atomic Number of an isotope according to its 
   * identifier.
   *
   * @param tope is the isotope identifier of type Iso, which is an int typedef 
   *
   * @return int the atomic number of the tope isotope.
   */
  int getAtomicNum(int tope);

  /**
   *  get the Mass, a double, of an isotope according to its
   * identifier.
   *
   * @param tope is the isotope identifier of type Iso, which is an int typedef 
   *
   * @return the mass, a double, of the tope isotope.
   */
   double getMassInGrams(int tope);

protected:
  /**
   *  Defines the structure of data associated with each row entry in the mass
   * database. Right now, strings are a little funky, so the names aren't there.
   */
  typedef struct nuclide_t
  {
    int  Z; /**< an integer indicating the atomic (proton) number of an atom >**/
    int  A; /**< an integer indicating the A (mass A=N+Z) number of an atom.  >**/
    double  mass; /**< a double indicating the mass of an atom >**/
  } nuclide_t;

  /**
   *  The integer length (number of rows) of the mass.h5/ame03/nuclide/ dataset 
   */
  int nuclide_len_;

  /**
   *  The vector of nuclide structs that holds the data in the mass table instance.
   */
  std::vector<nuclide_t> nuclide_vec_;

  /** 
   *  a map for index lookup in the nuclide vector.
   */
  std::map<int, int> isoIndex_;

  /** 
   *  a function to initialize a large array of nuclide_t structs via the 
   * SQLite/C++ API
   */
  void initializeSQL();

};

#endif<|MERGE_RESOLUTION|>--- conflicted
+++ resolved
@@ -12,15 +12,8 @@
 
 /**
    @class MassTable
-
-<<<<<<< HEAD
-   @brief The MassTable class provides an interface to the mass.sqlite 
+   The MassTable class provides an interface to the mass.sqlite 
    database, providing a robust and correct mass lookup by isotope identifier. 
-=======
-    The MassTable class inherits from the Material class. 
-   The Material class uses this interface to the mass.sqlite 
-   file in order to get a robust and correct mass lookup by identifier. 
->>>>>>> aa236496
  */
 class MassTable {
 private:
