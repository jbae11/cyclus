--- conflicted
+++ resolved
@@ -7,14 +7,10 @@
 
 #define ROW_THRESHOLD 5
 
-<<<<<<< HEAD
-// MJG FLAG Indexing not currently supported
-=======
 // @gidden Indexing not currently supported
 // @gidden Make Table usage more pointer oriented
 // @gidden Make generic creation and addition functions
 // @gidden Add error checking for column names and data types
->>>>>>> 72c933c1
 
 // -----------------------------------------------------------------------
 Table::Table(table_name name) {
@@ -53,13 +49,8 @@
   int key_size = fk.first.size();
   int ref_size = fk.second.second.size();
   if (key_size != ref_size) {
-<<<<<<< HEAD
     std::cout err = "Attempted to reference a different foreign key.";
     throw CyclusException(err);
-=======
-    std::string err = "Attempted to reference a different foreign key.";
-    throw CycException(err);
->>>>>>> 72c933c1
   }
   foreign_keys_.push_back(fk);
 }
