--- conflicted
+++ resolved
@@ -205,23 +205,6 @@
   cmd << ");";
 
   // return a stringified version of the command
-<<<<<<< HEAD
-  return cmd.str();
-}
-
-// write rows
-std::string Table::writeRows(){
-  // compile all row commands into a single command
-  command cmd("");
-  int nCmds = row_commands_.size();
-  for (int i = 0; i < nCmds; i++){
-    cmd << row_commands_.at(i)->str();
-    if (i < nCmds-1)
-      cmd << " ";
-  }
-  // return a stringified version of the command
-=======
->>>>>>> 66b0fe9e
   return cmd.str();
 }
 
