--- conflicted
+++ resolved
@@ -1,6 +1,4 @@
 // MassTable class
-
-#define DB_SELECT 0 // 0 for sqlite, 1 for hdf5
 
 #include "MassTable.h"
 
@@ -46,14 +44,9 @@
   return toRet;
 };
 
-<<<<<<< HEAD
-// ===========================================================================
-// Only include files and function if we know sqlite3 is installed and chosen
-=======
 // ======================================================================
 // Only include files and function if 
 // we know sqlite3 is installed and chosen
->>>>>>> 66b0fe9e
 #if DB_SELECT == 0
 #include "Database.h"
 
@@ -84,18 +77,11 @@
   nuclide_len_ = nuclide_vec_.size();
 };
 #endif
-<<<<<<< HEAD
-// ===========================================================================
-
-// ===========================================================================
-// Only include files and function if we know HDF5 is installed and chosen
-=======
 // ======================================================================
 
 // ======================================================================
 // Only include files and function if 
 // we know HDF5 is installed and chosen
->>>>>>> 66b0fe9e
 #if DB_SELECT == 1
 #include "hdf5.h"
 #include "H5Cpp.h" 
