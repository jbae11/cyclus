// Message.cpp
// Implements the Message class.

#include "Message.h"

#include "CycException.h"
#include "Logician.h"
#include "Communicator.h"
#include "FacilityModel.h"
#include "MarketModel.h"
#include "InstModel.h"
#include "GenericResource.h"

#include <iostream>

// initialize static variables
int Message::nextID_ = 1;

//- - - - - - - - - - - - - - - - - - - - - - - - - - - - - - - - - - - - - - -
Message::Message(Communicator* sender) {

  dir_ = UP_MSG;
  sender_ = sender;
  recipient_ = NULL;

  trans_.supplier = NULL;
  trans_.requester = NULL;
  trans_.is_offer = NULL;
  trans_.minfrac = 0;
  trans_.price = 0;
}

//- - - - - - - - - - - - - - - - - - - - - - - - - - - - - - - - - - - - - - -
Message::Message(Communicator* sender, Communicator* receiver) {

  dir_ = UP_MSG;
  sender_ = sender;
  recipient_ = receiver;

  trans_.supplier = NULL;
  trans_.requester = NULL;
  trans_.is_offer = NULL;
  trans_.minfrac = 0;
  trans_.price = 0;
}

//- - - - - - - - - - - - - - - - - - - - - - - - - - - - - - - - - - - - - - -
Message::Message(Communicator* sender, Communicator* receiver,
                 Transaction thisTrans) {

  dir_ = UP_MSG;
  trans_ = thisTrans;
  sender_ = sender;
  recipient_ = receiver;

  if (trans_.is_offer) {
    // if this message is an offer, the sender is the supplier
    setSupplier(dynamic_cast<Model*>(sender_));
  } else if (!trans_.is_offer) {
    // if this message is a request, the sender is the requester
    setRequester(dynamic_cast<Model*>(sender_));
  }
}

//- - - - - - - - - - - - - - - - - - - - - - - - - - - - - - - - - - - - - - -
void Message::printTrans() {
  std::cout << "Transaction info (via Message):" << std::endl <<
    "    Transaction ID: " << trans_.ID << std::endl <<
    "    Requester ID: " << trans_.requester->ID() << std::endl <<
    "    Supplier ID: " << trans_.supplier->ID() << std::endl <<
    "    Price: "  << trans_.price << std::endl;
};

//- - - - - - - - - - - - - - - - - - - - - - - - - - - - - - - - - - - - - - -
Message* Message::clone() {
<<<<<<< HEAD
  return new Message(*this);
=======
  Message* toRet = new Message(*this);
  switch( trans_.resource->getResourceType()){
    case MATERIAL_RES :
      toRet->setResource(new Material(*(dynamic_cast<Material*>(trans_.resource))));
      break;
    case GENERIC_RES :
      toRet->setResource(new GenericResource(*(dynamic_cast<GenericResource*>(trans_.resource))));
      break;
    default :
      CycException("ResourceType not recognized.");
  }
  // shouldnt we be returning the toRet message?
  return toRet;//new Message(*this);
>>>>>>> 618b82c2
}

//- - - - - - - - - - - - - - - - - - - - - - - - - - - - - - - - - - - - - - -
void Message::sendOn() {
  validateForSend();

  if (dir_ == DOWN_MSG) {
    path_stack_.pop_back();
  }

  Communicator* next_stop = path_stack_.back();

  current_owner_ = next_stop;
  next_stop->receiveMessage(this);
}

//- - - - - - - - - - - - - - - - - - - - - - - - - - - - - - - - - - - - - - -
void Message::validateForSend() {
  int next_stop_index = -1;
  bool receiver_specified = false;
  Communicator* next_stop;

  if (dir_ == UP_MSG) {
    receiver_specified = (path_stack_.size() > 0);
    next_stop_index = path_stack_.size() - 1;
  } else if (dir_ == DOWN_MSG) {
    receiver_specified = (path_stack_.size() > 1);
    next_stop_index = path_stack_.size() - 2;
  }

  if (!receiver_specified) {
    string err_msg = "Can't send the message: next dest is unspecified.";
    throw CycMessageException(err_msg);
  }

  next_stop = path_stack_[next_stop_index];
  if (next_stop == current_owner_) {
    string err_msg = "Message receiver and sender are the same.";
    throw CycMessageException(err_msg);
  }
}

//- - - - - - - - - - - - - - - - - - - - - - - - - - - - - - - - - - - - - - -
void Message::setNextDest(Communicator* next_stop) {
  if (dir_ == UP_MSG) {
    if (path_stack_.size() == 0) {
      path_stack_.push_back(sender_);
    }

    path_stack_.push_back(next_stop);
  }
}

//- - - - - - - - - - - - - - - - - - - - - - - - - - - - - - - - - - - - - - -
void Message::reverseDirection() {
  if (DOWN_MSG == dir_) {
    dir_ = UP_MSG; 
  } else {
  	dir_ = DOWN_MSG;
  }
}

//- - - - - - - - - - - - - - - - - - - - - - - - - - - - - - - - - - - - - - -
MessageDir Message::getDir() const {
  return dir_;
}

//- - - - - - - - - - - - - - - - - - - - - - - - - - - - - - - - - - - - - - -
void Message::setDir(MessageDir newDir) {
  dir_ = newDir;
}

//- - - - - - - - - - - - - - - - - - - - - - - - - - - - - - - - - - - - - - -
Communicator* Message::getMarket() {
  MarketModel* market = MarketModel::marketForCommod(trans_.commod);
  return dynamic_cast<Communicator*>(market);
}

//- - - - - - - - - - - - - - - - - - - - - - - - - - - - - - - - - - - - - - -
Communicator* Message::getRecipient() const {
  if (recipient_ == NULL) {
    string err_msg = "Uninitilized message recipient.";
    throw CycMessageException(err_msg);
  }

  return recipient_;
}

//- - - - - - - - - - - - - - - - - - - - - - - - - - - - - - - - - - - - - - -
Model* Message::getSupplier() const {
  if (trans_.supplier == NULL) {
    string err_msg = "Uninitilized message supplier.";
    throw CycMessageException(err_msg);
  }

  return trans_.supplier;
}

//- - - - - - - - - - - - - - - - - - - - - - - - - - - - - - - - - - - - - - -
Model* Message::getRequester() const {
  if (trans_.requester == NULL) {
    string err_msg = "Uninitilized message requester.";
    throw CycMessageException(err_msg);
  }

  return trans_.requester;
}
<|MERGE_RESOLUTION|>--- conflicted
+++ resolved
@@ -73,23 +73,8 @@
 
 //- - - - - - - - - - - - - - - - - - - - - - - - - - - - - - - - - - - - - - -
 Message* Message::clone() {
-<<<<<<< HEAD
-  return new Message(*this);
-=======
-  Message* toRet = new Message(*this);
-  switch( trans_.resource->getResourceType()){
-    case MATERIAL_RES :
-      toRet->setResource(new Material(*(dynamic_cast<Material*>(trans_.resource))));
-      break;
-    case GENERIC_RES :
-      toRet->setResource(new GenericResource(*(dynamic_cast<GenericResource*>(trans_.resource))));
-      break;
-    default :
-      CycException("ResourceType not recognized.");
-  }
   // shouldnt we be returning the toRet message?
   return toRet;//new Message(*this);
->>>>>>> 618b82c2
 }
 
 //- - - - - - - - - - - - - - - - - - - - - - - - - - - - - - - - - - - - - - -
