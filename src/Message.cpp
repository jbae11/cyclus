--- conflicted
+++ resolved
@@ -17,13 +17,8 @@
 // initialize static variables
 int Message::nextTransID_ = 1;
 // Database table for transactions
-<<<<<<< HEAD
-Table *Message::trans_table = new Table("Transactions"); 
-Table *Message::trans_resource_table = new Table("TransactedResources"); 
-=======
 table_ptr Message::trans_table = new Table("Transactions"); 
 table_ptr Message::trans_resource_table = new Table("TransactedResources"); 
->>>>>>> 66b0fe9e
 
 
 std::string Message::outputDir_ = "/output/transactions";
@@ -263,11 +258,6 @@
   req->addResource(me, manifest);
 
   int id = nextTransID_++;
-<<<<<<< HEAD
-
-  BI->registerTransaction(id, me, manifest);
-=======
->>>>>>> 66b0fe9e
   
   // register that this transaction occured
   this->Message::addTransToTable(id);
