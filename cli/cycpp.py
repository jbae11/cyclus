--- conflicted
+++ resolved
@@ -264,12 +264,7 @@
 
 class ClassFilter(Filter):
     """Filter for picking out class names."""
-<<<<<<< HEAD
     regex = re.compile(RE_COMMENTS + "*\s*class\s+(\w+)(\s*:[\n\s\w,:]+)?\s*", re.DOTALL)
-=======
-    regex = re.compile(
-        RE_COMMENTS + "*\s*class\s+(\w+)(\s*:[\s\w,:]+)?\s*", re.DOTALL)
->>>>>>> 9ede0bc7
 
     def transform(self, statement, sep):
         state = self.machine
@@ -1097,13 +1092,7 @@
         self.context = context  # the results of pass 2
         self.superclasses = superclasses  # the results of pass 2
         self.statements = []    # the results of pass 3, waiting to be joined
-<<<<<<< HEAD
         self.classes = []  # stack of (depth, class name) tuples, most nested is last
-=======
-        # stack of (depth, class name) tuples, most nested is last
-        self.classes = []  
-        self.superclasses = {}  # map from classes to set of super classes.
->>>>>>> 9ede0bc7
         self.access = {}   # map of (classnames, current access control flags)
         self.namespaces = []  # stack of (depth, ns name) tuples
         self.linemarkers = []
