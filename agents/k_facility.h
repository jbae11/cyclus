#ifndef CYCLUS_AGENTS_K_FACILITY_H_
#define CYCLUS_AGENTS_K_FACILITY_H_

#include <set>
#include <string>
#include <vector>

#include "cyclus.h"

namespace cyclus {

class Context;

/**
   @class KFacility

   @section intro Introduction
   The KFacility is a source and consumer of commodities.
   The facility changes its request and offer amount according to a power law.

   Amount = Capacity(T=0) * ConversionFactor ^ Time

   This facility is intended to be used for Cyclus trivial and
   minimal cycle integration tests.

   @section params Parameters
   The parameters relevant to simulation tests:
      #. k_factor_in : a conversion factor for input commodity or request.
      #. k_factor_out : a conversion factor for output commodity or bid.
      #. in_capacity : an initial capacity for input commodity.
      #. out_capacity : an initial capacity for output commodity.
 */
class KFacility : public cyclus::Facility {
 public:
  /**
     @brief Constructor for KFacility Class
     @param ctx the cyclus context for access to simulation-wide parameters
   */
  KFacility(cyclus::Context* ctx);
  virtual ~KFacility();

  #pragma cyclus

  virtual std::string str();

  virtual void Tick(int time);

  virtual void Tock(int time);

  /// @brief Responds to each request for this source facility's commodity.
  /// If a given request is more than this facility's capacity, it will offer
  /// its capacity.
  virtual std::set<cyclus::BidPortfolio<cyclus::Material>::Ptr>
      GetMatlBids(
          cyclus::CommodMap<cyclus::Material>::type& commod_requests);

  /// @brief respond to each trade with a material made from this facility's
  /// recipe
  ///
  /// @param trades all trades in which this trader is the supplier
  /// @param responses a container to populate with responses to each trade
  virtual void GetMatlTrades(
      const std::vector< cyclus::Trade<cyclus::Material> >& trades,
      std::vector<std::pair<cyclus::Trade<cyclus::Material>,
      cyclus::Material::Ptr> >& responses);

  /// @brief Request Materials of their given commodity. Note
  /// that it is assumed the facility operates on a single resource type!
  virtual std::set<cyclus::RequestPortfolio<cyclus::Material>::Ptr>
      GetMatlRequests();

  /// @brief Request Products of their given
  /// commodity. Note that it is assumed the facility operates on a single
  /// resource type!
  virtual std::set<cyclus::RequestPortfolio<cyclus::Product>::Ptr>
      GetProductRequests();

  /// @brief Place accepted trade Materials in their Inventory
  virtual void AcceptMatlTrades(
      const std::vector< std::pair<cyclus::Trade<cyclus::Material>,
      cyclus::Material::Ptr> >& responses);

  /// @brief Place accepted trade Materials in their Inventory
  virtual void AcceptProductTrades(
      const std::vector< std::pair<cyclus::Trade<cyclus::Product>,
      cyclus::Product::Ptr> >& responses);

  /* --- KFacility Members --- */
  /**
     @brief creates a material object to offer to a requester
     @param target the material target a request desires
   */
  cyclus::Material::Ptr GetOffer(const cyclus::Material::Ptr target) const;

  /**
     @brief sets the output commodity name
     @param name the commodity name
   */
  inline void commodity(std::string name) { out_commod = name; }

  /// @return the output commodity
  inline std::string commodity() const { return out_commod; }

  /**
     @brief sets the capacity of a material generated at any given time step
     @param capacity the production capacity
   */
  inline void capacity(double capacity) {
    out_capacity = capacity;
    current_capacity = out_capacity;
  }

  /// @return the production capacity at any given time step
  inline double capacity() const { return out_capacity; }

  /**
     @brief sets the name of the recipe to be produced
     @param name the recipe name
   */
  inline void recipe(std::string name) { recipe_name = name; }

  /// @return the name of the output recipe
  inline std::string recipe() const { return recipe_name; }

  /// @return the current timestep's capacity
  inline double CurrentCapacity() const { return current_capacity; }

  /**
     @brief determines the amount to request
   */
  inline double RequestAmt() const { return in_capacity; }

  /// @ return the conversion factor input
  inline double KFactorIn() const { return k_factor_in; }

  /// @brief sets the conversion factor input
  /// @param new conversion factor
  inline void KFactorIn(double k_factor) { k_factor_in = k_factor; }

  /// @ return the conversion factor for output
  inline double KFactorOut() const { return k_factor_out; }

  /// @brief sets the conversion factor for output
  /// @param new conversion factor
  inline void KFactorOut(double k_factor) { k_factor_out = k_factor; }

 private:
  /**
     This facility has one output commodity and one input commodity
   */
  #pragma cyclus var {}
  std::string in_commod;

  #pragma cyclus var {}
  std::string out_commod;

  /**
     Name of the recipe this facility uses.
   */
  #pragma cyclus var {'shape': [50]}
  std::string recipe_name;

  /**
     The capacity is defined in terms of the number of units of the
     recipe that can be provided each time step.  A very large number
     can be provided to represent infinte capacity.
     In and out commodity capacities are defined.
   */
  #pragma cyclus var {}
  double in_capacity;

  #pragma cyclus var {}
  double out_capacity;

  /**
     The output capacity at the current time step.
   */
  #pragma cyclus var {"default": 0}
  double current_capacity;

  #pragma cyclus var {"default": 1e299}
  double max_inv_size;

<<<<<<< HEAD
  #pragma cyclus var {'capacity': 'max_inv_size'}
  cyclus::ResourceBuff inventory;
=======
  #pragma cyclus var {'capacity': 'max_inv_size_'}
  cyclus::toolkit::ResourceBuff inventory_;
>>>>>>> 2219f0ef

  /**
     Conversion factors for input and output amounts.
   */
  #pragma cyclus var {}
  double k_factor_in;

  #pragma cyclus var {}
  double k_factor_out;
};

}  // namespace cyclus

#endif  // CYCLUS_AGENTS_K_FACILITY_H_<|MERGE_RESOLUTION|>--- conflicted
+++ resolved
@@ -181,13 +181,8 @@
   #pragma cyclus var {"default": 1e299}
   double max_inv_size;
 
-<<<<<<< HEAD
   #pragma cyclus var {'capacity': 'max_inv_size'}
-  cyclus::ResourceBuff inventory;
-=======
-  #pragma cyclus var {'capacity': 'max_inv_size_'}
-  cyclus::toolkit::ResourceBuff inventory_;
->>>>>>> 2219f0ef
+  cyclus::toolkit::ResourceBuff inventory;
 
   /**
      Conversion factors for input and output amounts.
